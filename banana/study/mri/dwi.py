from logging import getLogger
from nipype.interfaces.utility import Merge
from nipype.interfaces.mrtrix3 import ResponseSD, Tractography
from nipype.interfaces.mrtrix3.utils import BrainMask, TensorMetrics
from nipype.interfaces.mrtrix3.reconst import FitTensor, EstimateFOD
from banana.interfaces.mrtrix import (
    DWIPreproc, MRCat, ExtractDWIorB0, MRMath, DWIBiasCorrect, DWIDenoise,
    MRCalc, DWIIntensityNorm, AverageResponse, DWI2Mask)
# from nipype.workflows.dwi.fsl.tbss import create_tbss_all
# from banana.interfaces.noddi import (
#     CreateROI, BatchNODDIFitting, SaveParamsAsNIfTI)
from nipype.interfaces import fsl, mrtrix3, utility
from arcana.utils.interfaces import MergeTuple, Chain
from arcana.data import FilesetSpec, InputFilesetSpec
from arcana.utils.interfaces import SelectSession
from arcana.study import ParamSpec, SwitchSpec
from arcana.exceptions import ArcanaMissingDataException, ArcanaNameError
from banana.requirement import (
    fsl_req, mrtrix_req, ants_req)
from banana.interfaces.mrtrix import MRConvert, ExtractFSLGradients
from banana.study import StudyMetaClass
from banana.interfaces.custom.motion_correction import (
    PrepareDWI, AffineMatrixGeneration)
from banana.interfaces.custom.dwi import TransformGradients
from banana.interfaces.utility import AppendPath
from banana.study.base import Study
from banana.bids import BidsInput, BidsAssocInput
from banana.exceptions import BananaUsageError
from banana.citation import (
    mrtrix_cite, fsl_cite, eddy_cite, topup_cite, distort_correct_cite,
    n4_cite, dwidenoise_cites)
from banana.file_format import (
    mrtrix_image_format, nifti_gz_format, nifti_gz_x_format, fsl_bvecs_format,
    fsl_bvals_format, text_format, dicom_format, eddy_par_format,
    mrtrix_track_format, motion_mats_format, text_matrix_format,
    directory_format, csv_format, zip_format)
from .base import MriStudy
from .epi import EpiSeriesStudy

logger = getLogger('banana')


class DwiStudy(EpiSeriesStudy, metaclass=StudyMetaClass):

    add_data_specs = [
        InputFilesetSpec('anat_5tt', mrtrix_image_format,
                         desc=("A co-registered segmentation image taken from "
                               "freesurfer output and simplified into 5 tissue"
                               " types. Used in ACT streamlines tractography"),
                         optional=True),
<<<<<<< HEAD
        InputFilesetSpec('anat_fs_recon_all', zip_format, optional=True,
                         desc="The freesurfer recon-all output from anatomical")
=======
        InputFilesetSpec('anat_fs_recon_all', zip_format,
                         desc=("Co-registered freesurfer recon-all output. "
                               "Used in building the connectome")),
>>>>>>> 32df57fe
        FilesetSpec('grad_dirs', fsl_bvecs_format, 'preprocess_pipeline'),
        FilesetSpec('grad_dirs_coreg', fsl_bvecs_format,
                    'series_coreg_pipeline',
                    desc=("The gradient directions coregistered to the "
                          "orientation of the coreg reference")),
        FilesetSpec('bvalues', fsl_bvals_format, 'preprocess_pipeline'),
        FilesetSpec('eddy_par', eddy_par_format, 'preprocess_pipeline'),
        FilesetSpec('noise_residual', mrtrix_image_format,
                    'preprocess_pipeline'),
        FilesetSpec('tensor', nifti_gz_format, 'tensor_pipeline'),
        FilesetSpec('fa', nifti_gz_format, 'tensor_metrics_pipeline'),
        FilesetSpec('adc', nifti_gz_format, 'tensor_metrics_pipeline'),
        FilesetSpec('wm_response', text_format, 'response_pipeline'),
        FilesetSpec('gm_response', text_format, 'response_pipeline'),
        FilesetSpec('csf_response', text_format, 'response_pipeline'),
        FilesetSpec('avg_response', text_format,
                    'average_response_pipeline'),
        FilesetSpec('wm_odf', mrtrix_image_format, 'fod_pipeline'),
        FilesetSpec('gm_odf', mrtrix_image_format, 'fod_pipeline'),
        FilesetSpec('csf_odf', mrtrix_image_format, 'fod_pipeline'),
        FilesetSpec('norm_intensity', mrtrix_image_format,
                    'intensity_normalisation_pipeline'),
        FilesetSpec('norm_intens_fa_template', mrtrix_image_format,
                    'intensity_normalisation_pipeline',
                    frequency='per_study'),
        FilesetSpec('norm_intens_wm_mask', mrtrix_image_format,
                    'intensity_normalisation_pipeline',
                    frequency='per_study'),
        FilesetSpec('global_tracks', mrtrix_track_format,
                    'global_tracking_pipeline'),
        FilesetSpec('wm_mask', mrtrix_image_format,
                    'global_tracking_pipeline'),
        FilesetSpec('connectome', csv_format, 'connectome_pipeline')]  # @IgnorePep8

    add_param_specs = [
        ParamSpec('multi_tissue', True),
        ParamSpec('preproc_pe_dir', None, dtype=str),
        ParamSpec('tbss_skel_thresh', 0.2),
        ParamSpec('fsl_mask_f', 0.25),
        ParamSpec('bet_robust', True),
        ParamSpec('bet_f_threshold', 0.2),
        ParamSpec('bet_reduce_bias', False),
        ParamSpec('num_global_tracks', int(1e9)),
        ParamSpec('global_tracks_cutoff', 0.05),
        SwitchSpec('preproc_denoise', False),
        SwitchSpec('response_algorithm', 'tax',
                   ('tax', 'dhollander', 'msmt_5tt')),
        SwitchSpec('fod_algorithm', 'csd', ('csd', 'msmt_csd')),
        MriStudy.param_spec('bet_method').with_new_choices('mrtrix'),
        SwitchSpec('reorient2std', False)]

    primary_bids_input = BidsInput(
        spec_name='series', type='dwi', format=nifti_gz_x_format)

    default_bids_inputs = [primary_bids_input,
                           BidsAssocInput(
                               spec_name='bvalues',
                               primary=primary_bids_input,
                               association='grads',
                               type='bval',
                               format=fsl_bvals_format),
                           BidsAssocInput(
                               spec_name='grad_dirs',
                               primary=primary_bids_input,
                               association='grads',
                               type='bvec',
                               format=fsl_bvecs_format),
                           BidsAssocInput(
                               spec_name='reverse_phase',
                               primary=primary_bids_input,
                               association='epi',
                               format=nifti_gz_format,
                               drop_if_missing=True)]

    RECOMMENDED_NUM_SESSIONS_FOR_INTENS_NORM = 5

    @property
    def multi_tissue(self):
        return self.branch('response_algorithm',
                           ('msmt_5tt', 'dhollander'))

    def fsl_grads(self, pipeline, coregistered=True):
        "Adds and returns a node to the pipeline to merge the FSL grads and "
        "bvecs"
        try:
            fslgrad = pipeline.node('fslgrad')
        except ArcanaNameError:
            if self.is_coregistered and coregistered:
                grad_dirs = 'grad_dirs_coreg'
            else:
                grad_dirs = 'grad_dirs'
            # Gradient merge node
            fslgrad = pipeline.add(
                "fslgrad",
                MergeTuple(2),
                inputs={
                    'in1': (grad_dirs, fsl_bvecs_format),
                    'in2': ('bvalues', fsl_bvals_format)})
        return (fslgrad, 'out')

    @property
    def series_preproc(self):
        if self.is_coregistered:
            preproc = 'series_coreg'
        else:
            preproc = 'series_preproc'
        return preproc

    @property
    def brain_mask(self):
        if self.is_coregistered:
            brain_mask = 'brain_mask_coreg'
        else:
            brain_mask = 'brain_mask'
        return brain_mask

    def extract_magnitude_pipeline(self, **name_maps):

        pipeline = self.new_pipeline(
            'extract_magnitude',
            desc="Extracts the first b==0 volume from the series",
            citations=[],
            name_maps=name_maps)

        dwiextract = pipeline.add(
            'dwiextract',
            ExtractDWIorB0(
                bzero=True,
                out_ext='.nii.gz'),
            inputs={
                'in_file': ('series', nifti_gz_format),
                'fslgrad': self.fsl_grads(pipeline, coregistered=False)},
            requirements=[mrtrix_req.v('3.0rc3')])

        pipeline.add(
            "extract_first_vol",
            MRConvert(
                coord=(3, 0)),
            inputs={
                'in_file': (dwiextract, 'out_file')},
            outputs={
                'magnitude': ('out_file', nifti_gz_format)},
            requirements=[mrtrix_req.v('3.0rc3')])

        return pipeline

    def preprocess_pipeline(self, **name_maps):
        """
        Performs a series of FSL preprocessing steps, including Eddy and Topup

        Parameters
        ----------
        phase_dir : str{AP|LR|IS}
            The phase encode direction
        """

        # Determine whether we can correct for distortion, i.e. if reference
        # scans are provided
        # Include all references
        references = [fsl_cite, eddy_cite, topup_cite,
                      distort_correct_cite, n4_cite]
        if self.branch('preproc_denoise'):
            references.extend(dwidenoise_cites)

        pipeline = self.new_pipeline(
            name='preprocess',
            name_maps=name_maps,
            desc=(
                "Preprocess dMRI studies using distortion correction"),
            citations=references)

        # Create nodes to gradients to FSL format
        if self.input('series').format == dicom_format:
            extract_grad = pipeline.add(
                "extract_grad",
                ExtractFSLGradients(),
                inputs={
                    'in_file': ('series', dicom_format)},
                outputs={
                    'grad_dirs': ('bvecs_file', fsl_bvecs_format),
                    'bvalues': ('bvals_file', fsl_bvals_format)},
                requirements=[mrtrix_req.v('3.0rc3')])
            grad_fsl_inputs = {'in1': (extract_grad, 'bvecs_file'),
                               'in2': (extract_grad, 'bvals_file')}
        elif self.provided('grad_dirs') and self.provided('bvalues'):
            grad_fsl_inputs = {'in1': ('grad_dirs', fsl_bvecs_format),
                               'in2': ('bvalues', fsl_bvals_format)}
        else:
            raise BananaUsageError(
                "Either input 'magnitude' image needs to be in DICOM format "
                "or gradient directions and b-values need to be explicitly "
                "provided to {}".format(self))

        # Gradient merge node
        grad_fsl = pipeline.add(
            "grad_fsl",
            MergeTuple(2),
            inputs=grad_fsl_inputs)

        gradients = (grad_fsl, 'out')

        # Create node to reorient preproc out_file
        if self.branch('reorient2std'):
            reorient = pipeline.add(
                'fslreorient2std',
                fsl.utils.Reorient2Std(
                    output_type='NIFTI_GZ'),
                inputs={
                    'in_file': ('series', nifti_gz_format)},
                requirements=[fsl_req.v('5.0.9')])
            reoriented = (reorient, 'out_file')
        else:
            reoriented = ('series', nifti_gz_format)

        # Denoise the dwi-scan
        if self.branch('preproc_denoise'):
            # Run denoising
            denoise = pipeline.add(
                'denoise',
                DWIDenoise(),
                inputs={
                    'in_file': reoriented},
                requirements=[mrtrix_req.v('3.0rc3')])

            # Calculate residual noise
            subtract_operands = pipeline.add(
                'subtract_operands',
                Merge(2),
                inputs={
                    'in1': reoriented,
                    'in2': (denoise, 'noise')})

            pipeline.add(
                'subtract',
                MRCalc(
                    operation='subtract'),
                inputs={
                    'operands': (subtract_operands, 'out')},
                outputs={
                    'noise_residual': ('out_file', mrtrix_image_format)},
                requirements=[mrtrix_req.v('3.0rc3')])
            denoised = (denoise, 'out_file')
        else:
            denoised = reoriented

        # Preproc kwargs
        preproc_kwargs = {}
        preproc_inputs = {'in_file': denoised,
                          'grad_fsl': gradients}

        if self.provided('reverse_phase'):

            if self.provided('magnitude', default_okay=False):
                dwi_reference = ('magnitude', mrtrix_image_format)
            else:
                # Extract b=0 volumes
                dwiextract = pipeline.add(
                    'dwiextract',
                    ExtractDWIorB0(
                        bzero=True,
                        out_ext='.nii.gz'),
                    inputs={
                        'in_file': denoised,
                        'fslgrad': gradients},
                    requirements=[mrtrix_req.v('3.0rc3')])

                # Get first b=0 from dwi b=0 volumes
                extract_first_b0 = pipeline.add(
                    "extract_first_vol",
                    MRConvert(
                        coord=(3, 0)),
                    inputs={
                        'in_file': (dwiextract, 'out_file')},
                    requirements=[mrtrix_req.v('3.0rc3')])

                dwi_reference = (extract_first_b0, 'out_file')

            # Concatenate extracted forward rpe with reverse rpe
            combined_images = pipeline.add(
                'combined_images',
                MRCat(),
                inputs={
                    'first_scan': dwi_reference,
                    'second_scan': ('reverse_phase', mrtrix_image_format)},
                requirements=[mrtrix_req.v('3.0rc3')])

            # Create node to assign the right PED to the diffusion
            prep_dwi = pipeline.add(
                'prepare_dwi',
                PrepareDWI(),
                inputs={
                    'pe_dir': ('ped', float),
                    'ped_polarity': ('pe_angle', float)})

            preproc_kwargs['rpe_pair'] = True

            distortion_correction = True
            preproc_inputs['se_epi'] = (combined_images, 'out_file')
        else:
            distortion_correction = False
            preproc_kwargs['rpe_none'] = True

        if self.parameter('preproc_pe_dir') is not None:
            preproc_kwargs['pe_dir'] = self.parameter('preproc_pe_dir')

        preproc = pipeline.add(
            'dwipreproc',
            DWIPreproc(
                no_clean_up=True,
                out_file_ext='.nii.gz',
                # FIXME: Need to determine this programmatically
                # eddy_parameters = '--data_is_shelled '
                temp_dir='dwipreproc_tempdir',
                **preproc_kwargs),
            inputs=preproc_inputs,
            outputs={
                'eddy_par': ('eddy_parameters', eddy_par_format)},
            requirements=[mrtrix_req.v('3.0rc3'), fsl_req.v('5.0.10')],
            wall_time=60)

        if distortion_correction:
            pipeline.connect(prep_dwi, 'pe', preproc, 'pe_dir')

        mask = pipeline.add(
            'dwi2mask',
            BrainMask(
                out_file='brainmask.nii.gz'),
            inputs={
                'in_file': (preproc, 'out_file'),
                'grad_fsl': gradients},
            requirements=[mrtrix_req.v('3.0rc3')])

        # Create bias correct node
        pipeline.add(
            "bias_correct",
            DWIBiasCorrect(
                method='ants'),
            inputs={
                'grad_fsl': gradients,  # internal
                'in_file': (preproc, 'out_file'),
                'mask': (mask, 'out_file')},
            outputs={
                'series_preproc': ('out_file', nifti_gz_format)},
            requirements=[mrtrix_req.v('3.0rc3'), ants_req.v('2.0')])

        return pipeline

    def brain_extraction_pipeline(self, **name_maps):
        """
        Generates a whole brain mask using MRtrix's 'dwi2mask' command

        Parameters
        ----------
        mask_tool: Str
            Can be either 'bet' or 'dwi2mask' depending on which mask tool you
            want to use
        """

        if self.branch('bet_method', 'mrtrix'):
            pipeline = self.new_pipeline(
                'brain_extraction',
                desc="Generate brain mask from b0 images",
                citations=[mrtrix_cite],
                name_maps=name_maps)

            if self.provided('coreg_ref'):
                series = 'series_coreg'
            else:
                series = 'series_preproc'

            # Create mask node
            masker = pipeline.add(
                'dwi2mask',
                BrainMask(
                    out_file='brain_mask.nii.gz'),
                inputs={
                    'in_file': (series, nifti_gz_format),
                    'grad_fsl': self.fsl_grads(pipeline, coregistered=False)},
                outputs={
                    'brain_mask': ('out_file', nifti_gz_format)},
                requirements=[mrtrix_req.v('3.0rc3')])

            merge = pipeline.add(
                'merge_operands',
                Merge(2),
                inputs={
                    'in1': ('mag_preproc', nifti_gz_format),
                    'in2': (masker, 'out_file')})

            pipeline.add(
                'apply_mask',
                MRCalc(
                    operation='multiply'),
                inputs={
                    'operands': (merge, 'out')},
                outputs={
                    'brain': ('out_file', nifti_gz_format)},
                requirements=[mrtrix_req.v('3.0rc3')])
        else:
            pipeline = super().brain_extraction_pipeline(**name_maps)
        return pipeline

    def series_coreg_pipeline(self, **name_maps):

        pipeline = super().series_coreg_pipeline(**name_maps)

        # Apply coregistration transform to gradients
        pipeline.add(
            'transform_grads',
            TransformGradients(),
            inputs={
                'gradients': ('grad_dirs', fsl_bvecs_format),
                'transform': ('coreg_fsl_mat', text_matrix_format)},
            outputs={
                'grad_dirs_coreg': ('transformed', fsl_bvecs_format)})

        return pipeline

    def intensity_normalisation_pipeline(self, **name_maps):

        if self.num_sessions < 2:
            raise ArcanaMissingDataException(
                "Cannot normalise intensities of DWI images as study only "
                "contains a single session")
        elif self.num_sessions < self.RECOMMENDED_NUM_SESSIONS_FOR_INTENS_NORM:
            logger.warning(
                "The number of sessions in the study ({}) is less than the "
                "recommended number for intensity normalisation ({}). The "
                "results may be unreliable".format(
                    self.num_sessions,
                    self.RECOMMENDED_NUM_SESSIONS_FOR_INTENS_NORM))

        pipeline = self.new_pipeline(
            name='intensity_normalization',
            desc="Corrects for B1 field inhomogeneity",
            citations=[mrtrix_req.v('3.0rc3')],
            name_maps=name_maps)

        mrconvert = pipeline.add(
            'mrconvert',
            MRConvert(
                out_ext='.mif'),
            inputs={
                'in_file': (self.series_preproc, nifti_gz_format),
                'grad_fsl': self.fsl_grads(pipeline)},
            requirements=[mrtrix_req.v('3.0rc3')])

        # Pair subject and visit ids together, expanding so they can be
        # joined and chained together
        session_ids = pipeline.add(
            'session_ids',
            utility.IdentityInterface(
                ['subject_id', 'visit_id']),
            inputs={
                'subject_id': (Study.SUBJECT_ID, int),
                'visit_id': (Study.VISIT_ID, int)})

        # Set up join nodes
        join_fields = ['dwis', 'masks', 'subject_ids', 'visit_ids']
        join_over_subjects = pipeline.add(
            'join_over_subjects',
            utility.IdentityInterface(
                join_fields),
            inputs={
                'masks': (self.brain_mask, nifti_gz_format),
                'dwis': (mrconvert, 'out_file'),
                'subject_ids': (session_ids, 'subject_id'),
                'visit_ids': (session_ids, 'visit_id')},
            joinsource=self.SUBJECT_ID,
            joinfield=join_fields)

        join_over_visits = pipeline.add(
            'join_over_visits',
            Chain(
                join_fields),
            inputs={
                'dwis': (join_over_subjects, 'dwis'),
                'masks': (join_over_subjects, 'masks'),
                'subject_ids': (join_over_subjects, 'subject_ids'),
                'visit_ids': (join_over_subjects, 'visit_ids')},
            joinsource=self.VISIT_ID,
            joinfield=join_fields)

        # Intensity normalization
        intensity_norm = pipeline.add(
            'dwiintensitynorm',
            DWIIntensityNorm(),
            inputs={
                'in_files': (join_over_visits, 'dwis'),
                'masks': (join_over_visits, 'masks')},
            outputs={
                'norm_intens_fa_template': ('fa_template',
                                            mrtrix_image_format),
                'norm_intens_wm_mask': ('wm_mask', mrtrix_image_format)},
            requirements=[mrtrix_req.v('3.0rc3')])

        # Set up expand nodes
        pipeline.add(
            'expand', SelectSession(),
            inputs={
                'subject_ids': (join_over_visits, 'subject_ids'),
                'visit_ids': (join_over_visits, 'visit_ids'),
                'inlist': (intensity_norm, 'out_files'),
                'subject_id': (Study.SUBJECT_ID, int),
                'visit_id': (Study.VISIT_ID, int)},
            outputs={
                'norm_intensity': ('item', mrtrix_image_format)})

        # Connect inputs
        return pipeline

    def tensor_pipeline(self, **name_maps):  # @UnusedVariable
        """
        Fits the apparrent diffusion tensor (DT) to each voxel of the image
        """

        pipeline = self.new_pipeline(
            name='tensor',
            desc=("Estimates the apparent diffusion tensor in each "
                  "voxel"),
            citations=[],
            name_maps=name_maps)

        # Create tensor fit node
        pipeline.add(
            'dwi2tensor',
            FitTensor(
                out_file='dti.nii.gz'),
            inputs={
                'grad_fsl': self.fsl_grads(pipeline),
                'in_file': (self.series_preproc, nifti_gz_format),
                'in_mask': (self.brain_mask, nifti_gz_format)},
            outputs={
                'tensor': ('out_file', nifti_gz_format)},
            requirements=[mrtrix_req.v('3.0rc3')])

        return pipeline

    def tensor_metrics_pipeline(self, **name_maps):  # @UnusedVariable
        """
        Fits the apparrent diffusion tensor (DT) to each voxel of the image
        """

        pipeline = self.new_pipeline(
            name='fa',
            desc=("Calculates the FA and ADC from a tensor image"),
            citations=[],
            name_maps=name_maps)

        # Create tensor fit node
        pipeline.add(
            'metrics',
            TensorMetrics(
                out_fa='fa.nii.gz',
                out_adc='adc.nii.gz'),
            inputs={
                'in_file': ('tensor', nifti_gz_format),
                'in_mask': (self.brain_mask, nifti_gz_format)},
            outputs={
                'fa': ('out_fa', nifti_gz_format),
                'adc': ('out_adc', nifti_gz_format)},
            requirements=[mrtrix_req.v('3.0rc3')])

        return pipeline

    def response_pipeline(self, **name_maps):  # @UnusedVariable
        """
        Estimates the fibre orientation distribution (FOD) using constrained
        spherical deconvolution

        Parameters
        ----------
        response_algorithm : str
            Algorithm used to estimate the response
        """

        pipeline = self.new_pipeline(
            name='response',
            desc=("Estimates the fibre response function"),
            citations=[mrtrix_cite],
            name_maps=name_maps)

        # Create fod fit node
        response = pipeline.add(
            'response',
            ResponseSD(
                algorithm=self.parameter('response_algorithm')),
            inputs={
                'grad_fsl': self.fsl_grads(pipeline),
                'in_file': (self.series_preproc, nifti_gz_format),
                'in_mask': (self.brain_mask, nifti_gz_format)},
            outputs={
                'wm_response': ('wm_file', text_format)},
            requirements=[mrtrix_req.v('3.0rc3')])

        # Connect to outputs
        if self.multi_tissue:
            response.inputs.gm_file = 'gm.txt',
            response.inputs.csf_file = 'csf.txt',
            pipeline.connect_output('gm_response', response, 'gm_file',
                                    text_format)
            pipeline.connect_output('csf_response', response, 'csf_file',
                                    text_format)

        return pipeline

    def average_response_pipeline(self, **name_maps):
        """
        Averages the estimate response function over all subjects in the
        project
        """

        pipeline = self.new_pipeline(
            name='average_response',
            desc=(
                "Averages the fibre response function over the project"),
            citations=[mrtrix_cite],
            name_maps=name_maps)

        join_subjects = pipeline.add(
            'join_subjects',
            utility.IdentityInterface(['responses']),
            inputs={
                'responses': ('wm_response', text_format)},
            outputs={},
            joinsource=self.SUBJECT_ID,
            joinfield=['responses'])

        join_visits = pipeline.add(
            'join_visits',
            Chain(['responses']),
            inputs={
                'responses': (join_subjects, 'responses')},
            joinsource=self.VISIT_ID,
            joinfield=['responses'])

        pipeline.add(
            'avg_response',
            AverageResponse(),
            inputs={
                'in_files': (join_visits, 'responses')},
            outputs={
                'avg_response': ('out_file', text_format)},
            requirements=[mrtrix_req.v('3.0rc3')])

        return pipeline

    def fod_pipeline(self, **name_maps):  # @UnusedVariable
        """
        Estimates the fibre orientation distribution (FOD) using constrained
        spherical deconvolution

        Parameters
        ----------
        """

        pipeline = self.new_pipeline(
            name='fod',
            desc=("Estimates the fibre orientation distribution in each"
                  " voxel"),
            citations=[mrtrix_cite],
            name_maps=name_maps)

        if self.branch('fod_algorithm', 'msmt_csd'):
            pipeline.add_input(FilesetSpec('gm_response', text_format))
            pipeline.add_input(FilesetSpec('csf_response', text_format))

        # Create fod fit node
        dwi2fod = pipeline.add(
            'dwi2fod',
            EstimateFOD(
                algorithm=self.parameter('fod_algorithm')),
            inputs={
                'in_file': (self.series_preproc, nifti_gz_format),
                'wm_txt': ('wm_response', text_format),
                'mask_file': (self.brain_mask, nifti_gz_format),
                'grad_fsl': self.fsl_grads(pipeline)},
            outputs={
                'wm_odf': ('wm_odf', nifti_gz_format)},
            requirements=[mrtrix_req.v('3.0rc3')])

        if self.multi_tissue:
            dwi2fod.inputs.gm_odf = 'gm.mif',
            dwi2fod.inputs.csf_odf = 'csf.mif',
            pipeline.connect_input('gm_response', dwi2fod, 'gm_txt',
                                   text_format),
            pipeline.connect_input('csf_response', dwi2fod, 'csf_txt',
                                   text_format),
            pipeline.connect_output('gm_odf', dwi2fod, 'gm_odf',
                                    nifti_gz_format),
            pipeline.connect_output('csf_odf', dwi2fod, 'csf_odf',
                                    nifti_gz_format),
        # Check inputs/output are connected
        return pipeline

    def extract_b0_pipeline(self, **name_maps):  # @UnusedVariable
        """
        Extracts the b0 images from a DWI study and takes their mean
        """

        pipeline = self.new_pipeline(
            name='extract_b0',
            desc="Extract b0 image from a DWI study",
            citations=[mrtrix_cite],
            name_maps=name_maps)

        # Extraction node
        extract_b0s = pipeline.add(
            'extract_b0s',
            ExtractDWIorB0(
                bzero=True,
                quiet=True),
            inputs={
                'fslgrad': self.fsl_grads(pipeline),
                'in_file': (self.series_preproc, nifti_gz_format)},
            requirements=[mrtrix_req.v('3.0rc3')])

        # FIXME: Need a registration step before the mean
        # Mean calculation node
        mean = pipeline.add(
            "mean",
            MRMath(
                axis=3,
                operation='mean',
                quiet=True),
            inputs={
                'in_files': (extract_b0s, 'out_file')},
            requirements=[mrtrix_req.v('3.0rc3')])

        # Convert to Nifti
        pipeline.add(
            "output_conversion",
            MRConvert(
                out_ext='.nii.gz',
                quiet=True),
            inputs={
                'in_file': (mean, 'out_file')},
            outputs={
                'b0': ('out_file', nifti_gz_format)},
            requirements=[mrtrix_req.v('3.0rc3')])

        return pipeline

    def global_tracking_pipeline(self, **name_maps):

        pipeline = self.new_pipeline(
            name='global_tracking',
            desc="Extract b0 image from a DWI study",
            citations=[mrtrix_cite],
            name_maps=name_maps)

        mask = pipeline.add(
            'mask',
            DWI2Mask(),
            inputs={
                'grad_fsl': self.fsl_grads(pipeline),
                'in_file': (self.series_preproc, nifti_gz_format)})

        tracking = pipeline.add(
            'tracking',
            Tractography(
                select=self.parameter('num_global_tracks'),
                cutoff=self.parameter('global_tracks_cutoff')),
            inputs={
                'seed_image': (mask, 'out_file'),
                'in_file': ('wm_odf', mrtrix_image_format)},
            outputs={
                'global_tracks': ('out_file', mrtrix_track_format)},
            requirements=[mrtrix_req.v('3.0rc3')])

        if self.provided('anat_5tt'):
            pipeline.connect_input('anat_5tt', tracking, 'act_file',
                                   mrtrix_image_format)

        return pipeline

    def intrascan_alignment_pipeline(self, **name_maps):

        pipeline = self.new_pipeline(
            name='affine_mat_generation',
            desc=("Generation of the affine matrices for the main dwi "
                  "sequence starting from eddy motion parameters"),
            citations=[fsl_cite],
            name_maps=name_maps)

        pipeline.add(
            'gen_aff_mats',
            AffineMatrixGeneration(),
            inputs={
                'reference_image': ('mag_preproc', nifti_gz_format),
                'motion_parameters': ('eddy_par', eddy_par_format)},
            outputs={
                'align_mats': ('affine_matrices', motion_mats_format)})

        return pipeline

    def connectome_pipeline(self, **name_maps):

        pipeline = self.new_pipeline(
            name='connectome',
            desc=("Generate a connectome from whole brain connectivity"),
            citations=[],
            name_maps=name_maps)

        aseg_path = pipeline.add(
            'aseg_path',
            AppendPath(
                sub_paths=['mri', 'aparc+aseg.mgz']),
            inputs={
                'base_path': ('anat_fs_recon_all', directory_format)})

        pipeline.add(
            'connectome',
            mrtrix3.BuildConnectome(),
            inputs={
                'in_file': ('global_tracks', mrtrix_track_format),
                'in_parc': (aseg_path, 'out_path')},
            outputs={
                'connectome': ('out_file', csv_format)},
            requirements=[mrtrix_req.v('3.0rc3')])<|MERGE_RESOLUTION|>--- conflicted
+++ resolved
@@ -48,14 +48,9 @@
                                "freesurfer output and simplified into 5 tissue"
                                " types. Used in ACT streamlines tractography"),
                          optional=True),
-<<<<<<< HEAD
         InputFilesetSpec('anat_fs_recon_all', zip_format, optional=True,
-                         desc="The freesurfer recon-all output from anatomical")
-=======
-        InputFilesetSpec('anat_fs_recon_all', zip_format,
                          desc=("Co-registered freesurfer recon-all output. "
                                "Used in building the connectome")),
->>>>>>> 32df57fe
         FilesetSpec('grad_dirs', fsl_bvecs_format, 'preprocess_pipeline'),
         FilesetSpec('grad_dirs_coreg', fsl_bvecs_format,
                     'series_coreg_pipeline',
