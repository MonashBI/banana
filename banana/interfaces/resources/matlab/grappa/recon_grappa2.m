function [Img_recon_ch, smaps] = recon_grappa2(data_file, ref_file, hdr_file, out_mag_file, out_channels_dir, Rpe, smapFlag)
% RECON_SIEMENSDATFILE_GRAPPA2 
% This function reconstruct images from Siemens Raw data file (*.dat, VB/VD/VE versions)
% This function works for GRAPPA factor of 2, 3D imaging and mutiple echos
% optionally sensitiviy maps can be estimated 
% 
% [Img_recon_ch, smaps] = RECON_SIEMENSDATFILE_GRAPPA2(datFilePath, smapsFlag) 
% Input:
% datFilePath: path to raw data file (*.dat)
% smapFlag: 0 - do not compute sensitivity maps, 1 - compute sensitivity maps
% 
% Outputs:
% Img_recon_ch: complex valued individual channel images
% smaps : complex valued individual channels sensitivity maps if smapsFlag=1 else smaps returns zero
% header : Header information about scan

% Author: Kamlesh Pawar 
% Date: 2019/03/27 12:02:48 
% Revision: 0.1 $
% Institute: Monash Biomedical Imaging, Monash University, Australia, 2019

% Read header
hdr = jsondecode(fileread(hdr_file));
arr_size = [hdr.num_channels, hdr.dims(1), hdr.dims(2), hdr.dims(3), hdr.num_echos];

% Read data files
S = load(data_file, '-mat');
ksDataScan = S.data_scan;

S = load(ref_file, '-mat');
ksDataCalib = S.calib_scan;

% fid = fopen(data_file);
% ksDataScan = reshape(fread(fid), arr_size);
% fclose(fid);

% fid = fopen(ref_file);
% ksDataCalib = reshape(fread(fid), arr_size);
% fclose(fid);

[CH, FE, PE, PAR, ECHO] = size(ksDataScan);
I_PE = hdr.dims(2);
I_PAR = hdr.dims(3);
voxel_size = hdr.voxel_size

%  ---- Handle Partial Fourier ---- %

zpad_pe = I_PE - PE;
zpad_par = I_PAR - PAR;
ksDataScan = cat(3, zeros(CH, FE, zpad_pe, PAR, ECHO), ksDataScan);
ksDataScan = cat(4, zeros(CH, FE, I_PE, zpad_par, ECHO), ksDataScan);
[CH, FE, PE, PAR, ECHO] = size(ksDataScan);
ksDataCalib = cat(4, zeros(CH, FE, size(ksDataCalib,3), zpad_par, ECHO), ksDataCalib);

% ----- Compute kspace shift ----- %
[~, indx] = max(abs(ksDataScan(:)));
[~, indx_fe, indx_pe, indx_par, ~] = ind2sub(size(ksDataScan), indx);
ks_shift_pe = PE/2 - indx_pe;
ks_shift_fe = FE/2 - indx_fe;
ks_shift_par = PAR/2 - indx_par;
ksDataScan = circshift(ksDataScan, ks_shift_par, 4);
ksDataCalib = circshift(ksDataCalib, ks_shift_par, 4);

% ----- FFT in partition direction ----- %
ksDataCalib = fftshift(fft(ifftshift(ksDataCalib, 4), [], 4), 4);
ksDataScan = fftshift(fft(ifftshift(ksDataScan, 4), [], 4), 4);
ksDataCalib = ksDataCalib/max(abs(ksDataCalib(:)));
ksDataScan = ksDataScan/max(abs(ksDataScan(:)));

% ------- Grappa Recon Params ----- %
R       =   [1,Rpe];
kernel  =   [5,4];
mask = zeros(CH,FE,PE);
mask(:,:,Rpe:Rpe:end) = 1;
Img_recon_ch = zeros(CH, FE, PE, PAR, ECHO);
ksrecon_ch = zeros(CH, FE, PE, PAR, ECHO);

% ---- Grappa Recon ----- %
TOT_ITER = ECHO*PAR;
iter = 1;
for curr_echo = 1:ECHO
    for curr_par = 1:PAR
        fprintf('Completed GRAPPA Recon: %.2f %%\n', (iter-1)/TOT_ITER*100)
        data = squeeze(ksDataScan(:,:,:,curr_par, curr_echo)).*mask;
        calib = squeeze(ksDataCalib(:,:,:,curr_par, curr_echo));
        ksrecon = grappa(data, calib, R, kernel);
        ksrecon = circshift(ksrecon, ks_shift_pe, 3);
        ksrecon = circshift(ksrecon, ks_shift_fe, 2);
        Irecon = fftshift(fft(ifftshift(ksrecon, 2), [], 2), 2);
        Irecon = fftshift(fft(ifftshift(Irecon, 3), [], 3), 3);
        Img_recon_ch(:,:,:,curr_par, curr_echo) = Irecon;
        ksrecon_ch(:,:,:,curr_par, curr_echo) = ksrecon;
        iter = iter + 1;
    end
end
clear ksDataCalib ksDataScan

for i=1:size(Img_recon_ch,5)
    Img_recon_ch(:,:,:,:,i) = flip(flip(permute(Img_recon_ch(:,:,:,:,i),[1 3 2 4 5]),2),3);
end


% ----- Compute Sensitivity Maps ----- %
if smapFlag==1
    fprintf('Starting Sensitivity maps estimation\n')
    smaps = zeros(CH, FE, PE, PAR, ECHO);
    half_kmax = 64;
    ksrecon_ch_lowres = zeros(CH, FE, PE, PAR, ECHO);
    ksrecon_ch_lowres(:,FE/2-half_kmax:FE/2+half_kmax, PE/2-half_kmax:PE/2+half_kmax, :, :)...
        = ksrecon_ch(:,FE/2-half_kmax:FE/2+half_kmax, PE/2-half_kmax:PE/2+half_kmax, :, :);
    img_ch_lowres = fftshift(fft(ifftshift(ksrecon_ch_lowres, 2), [], 2), 2);
    img_ch_lowres = fftshift(fft(ifftshift(img_ch_lowres, 3), [], 3), 3);
    for curr_echo = 1:ECHO
        fprintf('Completed Sensitivity maps estimation: %.2f%%\n', (curr_echo-1)/ECHO*100)
        yn = double(squeeze(img_ch_lowres(:,:,:,:,curr_echo)));
        yn = permute(yn, [2, 3, 4, 1]);
        [~,smaps(:,:,:,:,curr_echo)] = adapt_array_3d(yn);    
    end
else
    smaps = NaN;
end

% Calculate combined magnitude, and real and imaginary images per
% channel and save to nifti files
mag = squeeze(sqrt(sum(sum(abs(Img_recon_ch).^2, 1), 5)));
out_nii = make_nii(mag, voxel_size, [], [], 'Sum of squares magnitude average across echos');
save_nii(out_nii, out_mag_file);

for i=1:size(Img_recon_ch, 1)
    coil = squeeze(Img_recon_ch(i, :, :, :, :));
<<<<<<< HEAD
    cmplx = concat(5, real(coil), imag(coil));
    out_nii = make_nii(cmplx, voxel_size, [], [], 'Complex coil image');
    save_nii(out_nii, sprintf('%s%s%d.nii.gz', out_channels_dir, filesep, i));
=======

    out_nii = make_nii(real(coil), voxel_size, [], [], 'Real image per coil');
    save_nii(out_nii, sprintf('%s%sreal_%d.nii.gz', out_channels_dir, filesep, i));

    out_nii = make_nii(imag(coil), voxel_size, [], [], 'Imaginary image per coil');
<<<<<<< HEAD
    save_nii(out_nii, sprintf('%s%simaginary_c%d.nii.gz', out_channels_dir, filesep, i));
>>>>>>> fafcd02701417ed98ae5b3f3fe721bf78cfa235c
=======
    save_nii(out_nii, sprintf('%s%simaginary_%d.nii.gz', out_channels_dir, filesep, i));
>>>>>>> 39d91ca6
end
    
end<|MERGE_RESOLUTION|>--- conflicted
+++ resolved
@@ -128,22 +128,9 @@
 
 for i=1:size(Img_recon_ch, 1)
     coil = squeeze(Img_recon_ch(i, :, :, :, :));
-<<<<<<< HEAD
     cmplx = concat(5, real(coil), imag(coil));
     out_nii = make_nii(cmplx, voxel_size, [], [], 'Complex coil image');
     save_nii(out_nii, sprintf('%s%s%d.nii.gz', out_channels_dir, filesep, i));
-=======
-
-    out_nii = make_nii(real(coil), voxel_size, [], [], 'Real image per coil');
-    save_nii(out_nii, sprintf('%s%sreal_%d.nii.gz', out_channels_dir, filesep, i));
-
-    out_nii = make_nii(imag(coil), voxel_size, [], [], 'Imaginary image per coil');
-<<<<<<< HEAD
-    save_nii(out_nii, sprintf('%s%simaginary_c%d.nii.gz', out_channels_dir, filesep, i));
->>>>>>> fafcd02701417ed98ae5b3f3fe721bf78cfa235c
-=======
-    save_nii(out_nii, sprintf('%s%simaginary_%d.nii.gz', out_channels_dir, filesep, i));
->>>>>>> 39d91ca6
 end
     
 end