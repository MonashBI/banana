<<<<<<< HEAD
from .base import MriAnalysis
from nipype.interfaces.fsl import (
    TOPUP, ApplyTOPUP, Merge as FslMerge, BET, FUGUE, PrepareFieldmap)
from nipype.interfaces import fsl
from nipype.interfaces.utility import Merge as merge_lists
from arcana.analysis import ParamSpec, SwitchSpec
from arcana.data import InputFilesetSpec, FilesetSpec, FieldSpec
from arcana.analysis.base import AnalysisMetaClass
from banana.citation import fsl_cite
from banana.requirement import fsl_req
from banana.interfaces.motion_correction import (
    PrepareDWI, GenTopupConfigFiles)
from banana.file_format import (
    nifti_gz_format, text_matrix_format,
    par_format, motion_mats_format, dicom_format)
from banana.interfaces.bold import FieldMapTimeInfo
from banana.interfaces.motion_correction import (
    MergeListMotionMat, MotionMatCalculation)
from banana.exceptions import BananaUsageError
from banana.file_format import STD_IMAGE_FORMATS
from banana.interfaces.mrtrix import MRConvert
from banana.requirement import mrtrix_req


class EpiAnalysis(MriAnalysis, metaclass=AnalysisMetaClass):

    add_data_specs = [
        InputFilesetSpec('coreg_ref_wmseg', STD_IMAGE_FORMATS,
                         optional=True),
        InputFilesetSpec('field_map_mag', STD_IMAGE_FORMATS,
                         optional=True),
        InputFilesetSpec('field_map_phase', STD_IMAGE_FORMATS,
                         optional=True),
        FieldSpec('field_map_delta_te', float,
                  'field_map_time_info_pipeline')]

    add_param_specs = [
        SwitchSpec('bet_robust', True),
        ParamSpec('bet_f_threshold', 0.2),
        ParamSpec('bet_reduce_bias', False),
        ParamSpec('fugue_echo_spacing', 0.000275)]

    def preprocess_pipeline(self, **name_maps):

        if ('field_map_phase' in self.input_names and
                'field_map_mag' in self.input_names):
            return self._fugue_pipeline(**name_maps)
        else:
            return super().preprocess_pipeline(**name_maps)

    def _fugue_pipeline(self, **name_maps):

        pipeline = self.new_pipeline(
            name='preprocess_pipeline',
            desc=("Fugue distortion correction pipeline"),
            citations=[fsl_cite],
            name_maps=name_maps)

        reorient_epi_in = pipeline.add(
            'reorient_epi_in',
            fsl.utils.Reorient2Std(
                output_type='NIFTI_GZ'),
            inputs={
                'in_file': ('magnitude', nifti_gz_format)},
            requirements=[fsl_req.v('5.0.9')])

        fm_mag_reorient = pipeline.add(
            'reorient_fm_mag',
            fsl.utils.Reorient2Std(
                output_type='NIFTI_GZ'),
            inputs={
                'in_file': ('field_map_mag', nifti_gz_format)},
            requirements=[fsl_req.v('5.0.9')])

        fm_phase_reorient = pipeline.add(
            'reorient_fm_phase',
            fsl.utils.Reorient2Std(
                output_type='NIFTI_GZ'),
            inputs={
                'in_file': ('field_map_phase', nifti_gz_format)},
            requirements=[fsl_req.v('5.0.9')])

        bet = pipeline.add(
            "bet",
            BET(
                robust=True,
                output_type='NIFTI_GZ'),
            inputs={
                'in_file': (fm_mag_reorient, 'out_file')},
            wall_time=5,
            requirements=[fsl_req.v('5.0.9')])

        create_fmap = pipeline.add(
            "prepfmap",
            PrepareFieldmap(
                # delta_TE=2.46
            ),
            inputs={
                'delta_TE': ('field_map_delta_te', float),
                "in_magnitude": (bet, "out_file"),
                'in_phase': (fm_phase_reorient, 'out_file')},
            wall_time=5,
            requirements=[fsl_req.v('5.0.9')])

        pipeline.add(
            'fugue',
            FUGUE(
                unwarp_direction='x',
                dwell_time=self.parameter('fugue_echo_spacing'),
                unwarped_file='example_func.nii.gz',
                output_type='NIFTI_GZ'),
            inputs={
                'fmap_in_file': (create_fmap, 'out_fieldmap'),
                'in_file': (reorient_epi_in, 'out_file')},
            outputs={
                'mag_preproc': ('unwarped_file', nifti_gz_format)},
            wall_time=5,
            requirements=[fsl_req.v('5.0.9')])

        return pipeline

    def field_map_time_info_pipeline(self, **name_maps):

        pipeline = self.new_pipeline(
            name='field_map_time_info_pipeline',
            desc=("Pipeline to extract delta TE from field map "
                  "images, if provided"),
            citations=[fsl_cite],
            name_maps=name_maps)

        pipeline.add(
            'extract_delta_te',
            FieldMapTimeInfo(),
            inputs={
                'fm_mag': ('field_map_mag', dicom_format)},
            outputs={
                'field_map_delta_te': ('delta_te', float)})

        return pipeline


class EpiSeriesAnalysis(EpiAnalysis, metaclass=AnalysisMetaClass):

    add_data_specs = [
        InputFilesetSpec('series', STD_IMAGE_FORMATS,
                         desc=("The set of EPI volumes that make up the "
                               "series")),
        InputFilesetSpec('coreg_ref_wmseg', STD_IMAGE_FORMATS,
                         optional=True),
        InputFilesetSpec('field_map_mag', STD_IMAGE_FORMATS,
                         optional=True),
        InputFilesetSpec('field_map_phase', STD_IMAGE_FORMATS,
                         optional=True),
        FilesetSpec('magnitude', nifti_gz_format, 'extract_magnitude_pipeline',
                    desc=("The magnitude image, typically extracted from "
                          "the provided series")),
        FilesetSpec('series_preproc', nifti_gz_format, 'preprocess_pipeline'),
        FilesetSpec('mag_preproc', nifti_gz_format, 'mag_preproc_pipeline'),
        FilesetSpec('series_coreg', nifti_gz_format, 'series_coreg_pipeline'),
        FilesetSpec('moco', nifti_gz_format,
                    'intrascan_alignment_pipeline'),
        FilesetSpec('align_mats', motion_mats_format,
                    'intrascan_alignment_pipeline'),
        FilesetSpec('moco_par', par_format,
                    'intrascan_alignment_pipeline'),
        FieldSpec('field_map_delta_te', float,
                  'field_map_time_info_pipeline')]

    add_param_specs = [
        MriAnalysis.param_spec('coreg_method').with_new_choices(
            'epireg', fallbacks={'epireg': 'flirt'})]

    primary_scan_name = 'series'

    @property
    def series_preproc_spec_name(self):
        if self.is_coregistered:
            preproc = 'series_coreg'
        else:
            preproc = 'series_preproc'
        return preproc

    def extract_magnitude_pipeline(self, **name_maps):

        pipeline = self.new_pipeline(
            'extract_magnitude',
            desc="Extracts a single magnitude volume from a series",
            citations=[],
            name_maps=name_maps)

        pipeline.add(
            "extract_first_vol",
            MRConvert(
                coord=(3, 0)),
            inputs={
                'in_file': ('series', nifti_gz_format)},
            outputs={
                'magnitude': ('out_file', nifti_gz_format)},
            requirements=[mrtrix_req.v('3.0rc3')])

        return pipeline

    def preprocess_pipeline(self, **name_maps):
        return super().preprocess_pipeline(
            input_map={'magnitude': 'series'},
            output_map={'mag_preproc': 'series_preproc'},
            name_maps=name_maps)

    def mag_preproc_pipeline(self, **name_maps):
        return self.extract_magnitude_pipeline(
            input_map={'series': 'series_preproc'},
            output_map={'magnitude': 'mag_preproc'},
            name_maps=name_maps)

    def coreg_pipeline(self, **name_maps):
        if self.branch('coreg_method', 'epireg'):
            pipeline = self._epireg_linear_coreg_pipeline(**name_maps)
        else:
            pipeline = super().coreg_pipeline(**name_maps)
        return pipeline

    def _epireg_linear_coreg_pipeline(self, **name_maps):

        pipeline = self.new_pipeline(
            name='linear_coreg',
            desc=("Intra-subjects epi registration improved using white "
                  "matter boundaries."),
            citations=[fsl_cite],
            name_maps=name_maps)

        epireg = pipeline.add(
            'epireg',
            fsl.epi.EpiReg(
                out_base='epireg2ref',
                output_type='NIFTI_GZ',
                no_clean=True),
            inputs={
                'epi': ('brain', nifti_gz_format),
                't1_brain': ('coreg_ref_brain', nifti_gz_format),
                't1_head': ('coreg_ref', nifti_gz_format)},
            outputs={
                'brain_coreg': ('out_file', nifti_gz_format),
                'coreg_fsl_mat': ('epi2str_mat', text_matrix_format)},
            requirements=[fsl_req.v('5.0.9')])

        if self.provided('coreg_ref_wmseg'):
            pipeline.connect_input('coreg_ref_wmseg', epireg, 'wmseg',
                                   nifti_gz_format)

        return pipeline

    def brain_coreg_pipeline(self, **name_maps):
        if self.branch('coreg_method', 'epireg'):
            pipeline = self.coreg_pipeline(
                name='brain_coreg',
                name_maps=dict(
                    input_map={
                        'mag_preproc': 'brain',
                        'coreg_ref': 'coreg_ref_brain'},
                    output_map={
                        'mag_coreg': 'brain_coreg'},
                    name_maps=name_maps))

            pipeline.add(
                'mask_transform',
                fsl.ApplyXFM(
                    output_type='NIFTI_GZ',
                    apply_xfm=True),
                inputs={
                    'in_matrix_file': (pipeline.node('epireg'), 'epi2str_mat'),
                    'in_file': ('brain_mask', nifti_gz_format),
                    'reference': ('coreg_ref_brain', nifti_gz_format)},
                outputs={
                    'brain_mask_coreg': ('out_file', nifti_gz_format)},
                requirements=[fsl_req.v('5.0.10')],
                wall_time=10)
        else:
            pipeline = super().brain_coreg_pipeline(**name_maps)

        return pipeline

    def series_coreg_pipeline(self, **name_maps):

        pipeline = self.new_pipeline(
            'series_coreg',
            desc="Applies coregistration transform to DW series",
            citations=[],
            name_maps=name_maps)

        if self.provided('coreg_ref'):
            coreg_ref = 'coreg_ref'
        elif self.provided('coreg_ref_brain'):
            coreg_ref = 'coreg_ref_brain'
        else:
            raise BananaUsageError(
                "Cannot coregister DW series as reference ('coreg_ref' or "
                "'coreg_ref_brain') has not been provided to {}".format(self))

        # Apply co-registration transformation to DW series
        pipeline.add(
            'mask_transform',
            fsl.ApplyXFM(
                output_type='NIFTI_GZ',
                apply_xfm=True),
            inputs={
                'in_matrix_file': ('coreg_fsl_mat', text_matrix_format),
                'in_file': ('series_preproc', nifti_gz_format),
                'reference': (coreg_ref, nifti_gz_format)},
            outputs={
                'series_coreg': ('out_file', nifti_gz_format)},
            requirements=[fsl_req.v('5.0.10')],
            wall_time=10)

        return pipeline

    def intrascan_alignment_pipeline(self, **name_maps):

        pipeline = self.new_pipeline(
            name='MCFLIRT_pipeline',
            desc=("Intra-epi volumes alignment."),
            citations=[fsl_cite],
            name_maps=name_maps)

        mcflirt = pipeline.add(
            'mcflirt',
            fsl.MCFLIRT(
                ref_vol=0,
                save_mats=True,
                save_plots=True,
                output_type='NIFTI_GZ',
                out_file='moco.nii.gz'),
            inputs={
                'in_file': ('mag_preproc', nifti_gz_format)},
            outputs={
                'moco': ('out_file', nifti_gz_format),
                'moco_par': ('par_file', par_format)},
            requirements=[fsl_req.v('5.0.9')])

        pipeline.add(
            'merge',
            MergeListMotionMat(),
            inputs={
                'file_list': (mcflirt, 'mat_file')},
            outputs={
                'align_mats': ('out_dir', motion_mats_format)})

        return pipeline

    def motion_mat_pipeline(self, **name_maps):

        pipeline = self.new_pipeline(
            name='motion_mat_calculation',
            desc=("Motion matrices calculation"),
            citations=[fsl_cite],
            name_maps=name_maps)

        mm = pipeline.add(
            'motion_mats',
            MotionMatCalculation(),
            inputs={
                'reg_mat': ('coreg_fsl_mat', text_matrix_format),
                'qform_mat': ('qform_mat', text_matrix_format)},
            outputs={
                'motion_mats': ('motion_mats', motion_mats_format)})
        if 'reverse_phase' not in self.input_names:
            pipeline.connect_input('align_mats', mm, 'align_mats',
                                   motion_mats_format)

        return pipeline
=======
/annex/objects/SHA256E-s13410--1d69ef1493988bc6ef85097925598bf9dd71422ac07c131f765ac7976bf289e1.py
>>>>>>> 73ad4988
<|MERGE_RESOLUTION|>--- conflicted
+++ resolved
@@ -1,4 +1,3 @@
-<<<<<<< HEAD
 from .base import MriAnalysis
 from nipype.interfaces.fsl import (
     TOPUP, ApplyTOPUP, Merge as FslMerge, BET, FUGUE, PrepareFieldmap)
@@ -367,7 +366,4 @@
             pipeline.connect_input('align_mats', mm, 'align_mats',
                                    motion_mats_format)
 
-        return pipeline
-=======
-/annex/objects/SHA256E-s13410--1d69ef1493988bc6ef85097925598bf9dd71422ac07c131f765ac7976bf289e1.py
->>>>>>> 73ad4988
+        return pipeline