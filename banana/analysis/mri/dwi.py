<<<<<<< HEAD
from logging import getLogger
from nipype.interfaces.utility import Merge
from nipype.interfaces.fsl import (
    TOPUP, ApplyTOPUP, BET, FUGUE, Merge as FslMerge)
from nipype.interfaces.utility import Merge as merge_lists
from nipype.interfaces.fsl.epi import PrepareFieldmap
from nipype.interfaces.mrtrix3 import ResponseSD, Tractography
from nipype.interfaces.mrtrix3.utils import BrainMask, TensorMetrics
from nipype.interfaces.mrtrix3.reconst import FitTensor, EstimateFOD
from banana.interfaces.motion_correction import GenTopupConfigFiles
from banana.interfaces.mrtrix import (
    DWIPreproc, MRCat, ExtractDWIorB0, MRMath, DWIBiasCorrect, DWIDenoise,
    MRCalc, DWIIntensityNorm, AverageResponse, DWI2Mask)
# from nipype.workflows.dwi.fsl.tbss import create_tbss_all
# from banana.interfaces.noddi import (
#     CreateROI, BatchNODDIFitting, SaveParamsAsNIfTI)
from nipype.interfaces import fsl, mrtrix3, utility
from arcana.utils.interfaces import MergeTuple, Chain
from arcana.data import FilesetSpec, InputFilesetSpec
from arcana.utils.interfaces import SelectSession
from arcana.analysis import ParamSpec, SwitchSpec
from arcana.exceptions import ArcanaMissingDataException, ArcanaNameError
from banana.requirement import (
    fsl_req, mrtrix_req, ants_req)
from banana.interfaces.mrtrix import MRConvert, ExtractFSLGradients
from banana.analysis import AnalysisMetaClass
from banana.interfaces.motion_correction import (
    PrepareDWI, AffineMatrixGeneration)
from banana.interfaces.dwi import TransformGradients
from banana.interfaces.utility import AppendPath
from banana.analysis.base import Analysis
from banana.bids_ import BidsInputs, BidsAssocInputs
from banana.exceptions import BananaUsageError
from banana.citation import (
    mrtrix_cite, fsl_cite, eddy_cite, topup_cite, distort_correct_cite,
    n4_cite, dwidenoise_cites)
from banana.file_format import (
    mrtrix_image_format, nifti_gz_format, nifti_gz_x_format, fsl_bvecs_format,
    fsl_bvals_format, text_format, dicom_format, eddy_par_format,
    mrtrix_track_format, motion_mats_format, text_matrix_format,
    directory_format, csv_format, zip_format, STD_IMAGE_FORMATS)
from .base import MriAnalysis
from .epi import EpiSeriesAnalysis, EpiAnalysis

logger = getLogger('banana')


class DwiAnalysis(EpiSeriesAnalysis, metaclass=AnalysisMetaClass):

    desc = "Diffusion-weighted MRI contrast"

    add_data_specs = [
        InputFilesetSpec('anat_5tt', mrtrix_image_format,
                         desc=("A co-registered segmentation image taken from "
                               "freesurfer output and simplified into 5 tissue"
                               " types. Used in ACT streamlines tractography"),
                         optional=True),
        InputFilesetSpec('anat_fs_recon_all', zip_format, optional=True,
                         desc=("Co-registered freesurfer recon-all output. "
                               "Used in building the connectome")),
        InputFilesetSpec('reverse_phase', STD_IMAGE_FORMATS, optional=True),
        FilesetSpec('grad_dirs', fsl_bvecs_format, 'preprocess_pipeline'),
        FilesetSpec('grad_dirs_coreg', fsl_bvecs_format,
                    'series_coreg_pipeline',
                    desc=("The gradient directions coregistered to the "
                          "orientation of the coreg reference")),
        FilesetSpec('bvalues', fsl_bvals_format, 'preprocess_pipeline',
                    desc=("")),
        FilesetSpec('eddy_par', eddy_par_format, 'preprocess_pipeline',
                    desc=("")),
        FilesetSpec('noise_residual', mrtrix_image_format,
                    'preprocess_pipeline',
                    desc=("")),
        FilesetSpec('tensor', nifti_gz_format, 'tensor_pipeline',
                    desc=("")),
        FilesetSpec('fa', nifti_gz_format, 'tensor_metrics_pipeline',
                    desc=("")),
        FilesetSpec('adc', nifti_gz_format, 'tensor_metrics_pipeline',
                    desc=("")),
        FilesetSpec('wm_response', text_format, 'response_pipeline',
                    desc=("")),
        FilesetSpec('gm_response', text_format, 'response_pipeline',
                    desc=("")),
        FilesetSpec('csf_response', text_format, 'response_pipeline',
                    desc=("")),
        FilesetSpec('avg_response', text_format, 'average_response_pipeline',
                    desc=("")),
        FilesetSpec('wm_odf', mrtrix_image_format, 'fod_pipeline',
                    desc=("")),
        FilesetSpec('gm_odf', mrtrix_image_format, 'fod_pipeline',
                    desc=("")),
        FilesetSpec('csf_odf', mrtrix_image_format, 'fod_pipeline',
                    desc=("")),
        FilesetSpec('norm_intensity', mrtrix_image_format,
                    'intensity_normalisation_pipeline',
                    desc=("")),
        FilesetSpec('norm_intens_fa_template', mrtrix_image_format,
                    'intensity_normalisation_pipeline', frequency='per_dataset',
                    desc=("")),
        FilesetSpec('norm_intens_wm_mask', mrtrix_image_format,
                    'intensity_normalisation_pipeline', frequency='per_dataset',
                    desc=("")),
        FilesetSpec('global_tracks', mrtrix_track_format,
                    'global_tracking_pipeline',
                    desc=("")),
        FilesetSpec('wm_mask', mrtrix_image_format,
                    'global_tracking_pipeline',
                    desc=("")),
        FilesetSpec('connectome', csv_format, 'connectome_pipeline',
                    desc=(""))]

    add_param_specs = [
        ParamSpec('multi_tissue', True,
                  desc=("")),
        ParamSpec('preproc_pe_dir', None, dtype=str,
                  desc=("")),
        ParamSpec('tbss_skel_thresh', 0.2,
                  desc=("")),
        ParamSpec('fsl_mask_f', 0.25,
                  desc=("")),
        ParamSpec('bet_robust', True,
                  desc=("")),
        ParamSpec('bet_f_threshold', 0.2,
                  desc=("")),
        ParamSpec('bet_reduce_bias', False,
                  desc=("")),
        ParamSpec('num_global_tracks', int(1e9),
                  desc=("")),
        ParamSpec('global_tracks_cutoff', 0.05,
                  desc=("")),
        SwitchSpec('preproc_denoise', False,
                   desc=("")),
        SwitchSpec('response_algorithm', 'tax',
                   ('tax', 'dhollander', 'msmt_5tt'),
                   desc=("")),
        SwitchSpec('fod_algorithm', 'csd', ('csd', 'msmt_csd'),
                   desc=("")),
        MriAnalysis.param_spec('bet_method').with_new_choices('mrtrix'),
        SwitchSpec('reorient2std', False,
                   desc=(""))]

    primary_bids_input = BidsInputs(
        spec_name='series', type='dwi',
        valid_formats=(nifti_gz_x_format, nifti_gz_format))

    default_bids_inputs = [primary_bids_input,
                           BidsAssocInputs(
                               spec_name='bvalues',
                               primary=primary_bids_input,
                               association='grads',
                               type='bval',
                               format=fsl_bvals_format),
                           BidsAssocInputs(
                               spec_name='grad_dirs',
                               primary=primary_bids_input,
                               association='grads',
                               type='bvec',
                               format=fsl_bvecs_format),
                           BidsAssocInputs(
                               spec_name='reverse_phase',
                               primary=primary_bids_input,
                               association='epi',
                               format=nifti_gz_format,
                               drop_if_missing=True)]

    RECOMMENDED_NUM_SESSIONS_FOR_INTENS_NORM = 5

    primary_scan_name = 'series'

    @property
    def multi_tissue(self):
        return self.branch('response_algorithm',
                           ('msmt_5tt', 'dhollander'))

    def fsl_grads(self, pipeline, coregistered=True):
        "Adds and returns a node to the pipeline to merge the FSL grads and "
        "bvecs"
        try:
            fslgrad = pipeline.node('fslgrad')
        except ArcanaNameError:
            if self.is_coregistered and coregistered:
                grad_dirs = 'grad_dirs_coreg'
            else:
                grad_dirs = 'grad_dirs'
            # Gradient merge node
            fslgrad = pipeline.add(
                "fslgrad",
                MergeTuple(2),
                inputs={
                    'in1': (grad_dirs, fsl_bvecs_format),
                    'in2': ('bvalues', fsl_bvals_format)})
        return (fslgrad, 'out')

    def extract_magnitude_pipeline(self, **name_maps):

        pipeline = self.new_pipeline(
            'extract_magnitude',
            desc="Extracts the first b==0 volume from the series",
            citations=[],
            name_maps=name_maps)

        dwiextract = pipeline.add(
            'dwiextract',
            ExtractDWIorB0(
                bzero=True,
                out_ext='.nii.gz'),
            inputs={
                'in_file': ('series', nifti_gz_format),
                'fslgrad': self.fsl_grads(pipeline, coregistered=False)},
            requirements=[mrtrix_req.v('3.0rc3')])

        pipeline.add(
            "extract_first_vol",
            MRConvert(
                coord=(3, 0)),
            inputs={
                'in_file': (dwiextract, 'out_file')},
            outputs={
                'magnitude': ('out_file', nifti_gz_format)},
            requirements=[mrtrix_req.v('3.0rc3')])

        return pipeline

    def preprocess_pipeline(self, **name_maps):
        """
        Performs a series of FSL preprocessing steps, including Eddy and Topup

        Parameters
        ----------
        phase_dir : str{AP|LR|IS}
            The phase encode direction
        """

        # Determine whether we can correct for distortion, i.e. if reference
        # scans are provided
        # Include all references
        references = [fsl_cite, eddy_cite, topup_cite,
                      distort_correct_cite, n4_cite]
        if self.branch('preproc_denoise'):
            references.extend(dwidenoise_cites)

        pipeline = self.new_pipeline(
            name='preprocess',
            name_maps=name_maps,
            desc=(
                "Preprocess dMRI studies using distortion correction"),
            citations=references)

        # Create nodes to gradients to FSL format
        if self.input('series').format == dicom_format:
            extract_grad = pipeline.add(
                "extract_grad",
                ExtractFSLGradients(),
                inputs={
                    'in_file': ('series', dicom_format)},
                outputs={
                    'grad_dirs': ('bvecs_file', fsl_bvecs_format),
                    'bvalues': ('bvals_file', fsl_bvals_format)},
                requirements=[mrtrix_req.v('3.0rc3')])
            grad_fsl_inputs = {'in1': (extract_grad, 'bvecs_file'),
                               'in2': (extract_grad, 'bvals_file')}
        elif self.provided('grad_dirs') and self.provided('bvalues'):
            grad_fsl_inputs = {'in1': ('grad_dirs', fsl_bvecs_format),
                               'in2': ('bvalues', fsl_bvals_format)}
        else:
            raise BananaUsageError(
                "Either input 'magnitude' image needs to be in DICOM format "
                "or gradient directions and b-values need to be explicitly "
                "provided to {}".format(self))

        # Gradient merge node
        grad_fsl = pipeline.add(
            "grad_fsl",
            MergeTuple(2),
            inputs=grad_fsl_inputs)

        gradients = (grad_fsl, 'out')

        # Create node to reorient preproc out_file
        if self.branch('reorient2std'):
            reorient = pipeline.add(
                'fslreorient2std',
                fsl.utils.Reorient2Std(
                    output_type='NIFTI_GZ'),
                inputs={
                    'in_file': ('series', nifti_gz_format)},
                requirements=[fsl_req.v('5.0.9')])
            reoriented = (reorient, 'out_file')
        else:
            reoriented = ('series', nifti_gz_format)

        # Denoise the dwi-scan
        if self.branch('preproc_denoise'):
            # Run denoising
            denoise = pipeline.add(
                'denoise',
                DWIDenoise(),
                inputs={
                    'in_file': reoriented},
                requirements=[mrtrix_req.v('3.0rc3')])

            # Calculate residual noise
            subtract_operands = pipeline.add(
                'subtract_operands',
                Merge(2),
                inputs={
                    'in1': reoriented,
                    'in2': (denoise, 'noise')})

            pipeline.add(
                'subtract',
                MRCalc(
                    operation='subtract'),
                inputs={
                    'operands': (subtract_operands, 'out')},
                outputs={
                    'noise_residual': ('out_file', mrtrix_image_format)},
                requirements=[mrtrix_req.v('3.0rc3')])
            denoised = (denoise, 'out_file')
        else:
            denoised = reoriented

        # Preproc kwargs
        preproc_kwargs = {}
        preproc_inputs = {'in_file': denoised,
                          'grad_fsl': gradients}

        if self.provided('reverse_phase'):

            if self.provided('magnitude', default_okay=False):
                dwi_reference = ('magnitude', mrtrix_image_format)
            else:
                # Extract b=0 volumes
                dwiextract = pipeline.add(
                    'dwiextract',
                    ExtractDWIorB0(
                        bzero=True,
                        out_ext='.nii.gz'),
                    inputs={
                        'in_file': denoised,
                        'fslgrad': gradients},
                    requirements=[mrtrix_req.v('3.0rc3')])

                # Get first b=0 from dwi b=0 volumes
                extract_first_b0 = pipeline.add(
                    "extract_first_vol",
                    MRConvert(
                        coord=(3, 0)),
                    inputs={
                        'in_file': (dwiextract, 'out_file')},
                    requirements=[mrtrix_req.v('3.0rc3')])

                dwi_reference = (extract_first_b0, 'out_file')

            # Concatenate extracted forward rpe with reverse rpe
            combined_images = pipeline.add(
                'combined_images',
                MRCat(),
                inputs={
                    'first_scan': dwi_reference,
                    'second_scan': ('reverse_phase', mrtrix_image_format)},
                requirements=[mrtrix_req.v('3.0rc3')])

            # Create node to assign the right PED to the diffusion
            prep_dwi = pipeline.add(
                'prepare_dwi',
                PrepareDWI(),
                inputs={
                    'pe_dir': ('ped', float),
                    'ped_polarity': ('pe_angle', float)})

            preproc_kwargs['rpe_pair'] = True

            distortion_correction = True
            preproc_inputs['se_epi'] = (combined_images, 'out_file')
        else:
            distortion_correction = False
            preproc_kwargs['rpe_none'] = True

        if self.parameter('preproc_pe_dir') is not None:
            preproc_kwargs['pe_dir'] = self.parameter('preproc_pe_dir')

        preproc = pipeline.add(
            'dwipreproc',
            DWIPreproc(
                no_clean_up=True,
                out_file_ext='.nii.gz',
                # FIXME: Need to determine this programmatically
                # eddy_parameters = '--data_is_shelled '
                temp_dir='dwipreproc_tempdir',
                **preproc_kwargs),
            inputs=preproc_inputs,
            outputs={
                'eddy_par': ('eddy_parameters', eddy_par_format)},
            requirements=[mrtrix_req.v('3.0rc3'), fsl_req.v('5.0.10')],
            wall_time=60)

        if distortion_correction:
            pipeline.connect(prep_dwi, 'pe', preproc, 'pe_dir')

        mask = pipeline.add(
            'dwi2mask',
            BrainMask(
                out_file='brainmask.nii.gz'),
            inputs={
                'in_file': (preproc, 'out_file'),
                'grad_fsl': gradients},
            requirements=[mrtrix_req.v('3.0rc3')])

        # Create bias correct node
        pipeline.add(
            "bias_correct",
            DWIBiasCorrect(
                method='ants'),
            inputs={
                'grad_fsl': gradients,  # internal
                'in_file': (preproc, 'out_file'),
                'mask': (mask, 'out_file')},
            outputs={
                'series_preproc': ('out_file', nifti_gz_format)},
            requirements=[mrtrix_req.v('3.0rc3'), ants_req.v('2.0')])

        return pipeline

    def brain_extraction_pipeline(self, **name_maps):
        """
        Generates a whole brain mask using MRtrix's 'dwi2mask' command

        Parameters
        ----------
        mask_tool: Str
            Can be either 'bet' or 'dwi2mask' depending on which mask tool you
            want to use
        """

        if self.branch('bet_method', 'mrtrix'):
            pipeline = self.new_pipeline(
                'brain_extraction',
                desc="Generate brain mask from b0 images",
                citations=[mrtrix_cite],
                name_maps=name_maps)

            if self.provided('coreg_ref'):
                series = 'series_coreg'
            else:
                series = 'series_preproc'

            # Create mask node
            masker = pipeline.add(
                'dwi2mask',
                BrainMask(
                    out_file='brain_mask.nii.gz'),
                inputs={
                    'in_file': (series, nifti_gz_format),
                    'grad_fsl': self.fsl_grads(pipeline, coregistered=False)},
                outputs={
                    'brain_mask': ('out_file', nifti_gz_format)},
                requirements=[mrtrix_req.v('3.0rc3')])

            merge = pipeline.add(
                'merge_operands',
                Merge(2),
                inputs={
                    'in1': ('mag_preproc', nifti_gz_format),
                    'in2': (masker, 'out_file')})

            pipeline.add(
                'apply_mask',
                MRCalc(
                    operation='multiply'),
                inputs={
                    'operands': (merge, 'out')},
                outputs={
                    'brain': ('out_file', nifti_gz_format)},
                requirements=[mrtrix_req.v('3.0rc3')])
        else:
            pipeline = super().brain_extraction_pipeline(**name_maps)
        return pipeline

    def series_coreg_pipeline(self, **name_maps):

        pipeline = super().series_coreg_pipeline(**name_maps)

        # Apply coregistration transform to gradients
        pipeline.add(
            'transform_grads',
            TransformGradients(),
            inputs={
                'gradients': ('grad_dirs', fsl_bvecs_format),
                'transform': ('coreg_fsl_mat', text_matrix_format)},
            outputs={
                'grad_dirs_coreg': ('transformed', fsl_bvecs_format)})

        return pipeline

    def intensity_normalisation_pipeline(self, **name_maps):

        if self.num_sessions < 2:
            raise ArcanaMissingDataException(
                "Cannot normalise intensities of DWI images as analysis only "
                "contains a single session")
        elif self.num_sessions < self.RECOMMENDED_NUM_SESSIONS_FOR_INTENS_NORM:
            logger.warning(
                "The number of sessions in the analysis ({}) is less than the "
                "recommended number for intensity normalisation ({}). The "
                "results may be unreliable".format(
                    self.num_sessions,
                    self.RECOMMENDED_NUM_SESSIONS_FOR_INTENS_NORM))

        pipeline = self.new_pipeline(
            name='intensity_normalization',
            desc="Corrects for B1 field inhomogeneity",
            citations=[mrtrix_req.v('3.0rc3')],
            name_maps=name_maps)

        mrconvert = pipeline.add(
            'mrconvert',
            MRConvert(
                out_ext='.mif'),
            inputs={
                'in_file': (self.series_preproc_spec_name, nifti_gz_format),
                'grad_fsl': self.fsl_grads(pipeline)},
            requirements=[mrtrix_req.v('3.0rc3')])

        # Pair subject and visit ids together, expanding so they can be
        # joined and chained together
        session_ids = pipeline.add(
            'session_ids',
            utility.IdentityInterface(
                ['subject_id', 'visit_id']),
            inputs={
                'subject_id': (Analysis.SUBJECT_ID, int),
                'visit_id': (Analysis.VISIT_ID, int)})

        # Set up join nodes
        join_fields = ['dwis', 'masks', 'subject_ids', 'visit_ids']
        join_over_subjects = pipeline.add(
            'join_over_subjects',
            utility.IdentityInterface(
                join_fields),
            inputs={
                'masks': (self.brain_mask_spec_name, nifti_gz_format),
                'dwis': (mrconvert, 'out_file'),
                'subject_ids': (session_ids, 'subject_id'),
                'visit_ids': (session_ids, 'visit_id')},
            joinsource=self.SUBJECT_ID,
            joinfield=join_fields)

        join_over_visits = pipeline.add(
            'join_over_visits',
            Chain(
                join_fields),
            inputs={
                'dwis': (join_over_subjects, 'dwis'),
                'masks': (join_over_subjects, 'masks'),
                'subject_ids': (join_over_subjects, 'subject_ids'),
                'visit_ids': (join_over_subjects, 'visit_ids')},
            joinsource=self.VISIT_ID,
            joinfield=join_fields)

        # Intensity normalization
        intensity_norm = pipeline.add(
            'dwiintensitynorm',
            DWIIntensityNorm(),
            inputs={
                'in_files': (join_over_visits, 'dwis'),
                'masks': (join_over_visits, 'masks')},
            outputs={
                'norm_intens_fa_template': ('fa_template',
                                            mrtrix_image_format),
                'norm_intens_wm_mask': ('wm_mask', mrtrix_image_format)},
            requirements=[mrtrix_req.v('3.0rc3')])

        # Set up expand nodes
        pipeline.add(
            'expand', SelectSession(),
            inputs={
                'subject_ids': (join_over_visits, 'subject_ids'),
                'visit_ids': (join_over_visits, 'visit_ids'),
                'inlist': (intensity_norm, 'out_files'),
                'subject_id': (Analysis.SUBJECT_ID, int),
                'visit_id': (Analysis.VISIT_ID, int)},
            outputs={
                'norm_intensity': ('item', mrtrix_image_format)})

        # Connect inputs
        return pipeline

    def tensor_pipeline(self, **name_maps):
        """
        Fits the apparrent diffusion tensor (DT) to each voxel of the image
        """

        pipeline = self.new_pipeline(
            name='tensor',
            desc=("Estimates the apparent diffusion tensor in each "
                  "voxel"),
            citations=[],
            name_maps=name_maps)

        # Create tensor fit node
        pipeline.add(
            'dwi2tensor',
            FitTensor(
                out_file='dti.nii.gz'),
            inputs={
                'grad_fsl': self.fsl_grads(pipeline),
                'in_file': (self.series_preproc_spec_name, nifti_gz_format),
                'in_mask': (self.brain_mask_spec_name, nifti_gz_format)},
            outputs={
                'tensor': ('out_file', nifti_gz_format)},
            requirements=[mrtrix_req.v('3.0rc3')])

        return pipeline

    def tensor_metrics_pipeline(self, **name_maps):
        """
        Fits the apparrent diffusion tensor (DT) to each voxel of the image
        """

        pipeline = self.new_pipeline(
            name='fa',
            desc=("Calculates the FA and ADC from a tensor image"),
            citations=[],
            name_maps=name_maps)

        # Create tensor fit node
        pipeline.add(
            'metrics',
            TensorMetrics(
                out_fa='fa.nii.gz',
                out_adc='adc.nii.gz'),
            inputs={
                'in_file': ('tensor', nifti_gz_format),
                'in_mask': (self.brain_mask_spec_name, nifti_gz_format)},
            outputs={
                'fa': ('out_fa', nifti_gz_format),
                'adc': ('out_adc', nifti_gz_format)},
            requirements=[mrtrix_req.v('3.0rc3')])

        return pipeline

    def response_pipeline(self, **name_maps):
        """
        Estimates the fibre orientation distribution (FOD) using constrained
        spherical deconvolution

        Parameters
        ----------
        response_algorithm : str
            Algorithm used to estimate the response
        """

        pipeline = self.new_pipeline(
            name='response',
            desc=("Estimates the fibre response function"),
            citations=[mrtrix_cite],
            name_maps=name_maps)

        # Create fod fit node
        response = pipeline.add(
            'response',
            ResponseSD(
                algorithm=self.parameter('response_algorithm')),
            inputs={
                'grad_fsl': self.fsl_grads(pipeline),
                'in_file': (self.series_preproc_spec_name, nifti_gz_format),
                'in_mask': (self.brain_mask_spec_name, nifti_gz_format)},
            outputs={
                'wm_response': ('wm_file', text_format)},
            requirements=[mrtrix_req.v('3.0rc3')])

        # Connect to outputs
        if self.multi_tissue:
            response.inputs.gm_file = 'gm.txt',
            response.inputs.csf_file = 'csf.txt',
            pipeline.connect_output('gm_response', response, 'gm_file',
                                    text_format)
            pipeline.connect_output('csf_response', response, 'csf_file',
                                    text_format)

        return pipeline

    def average_response_pipeline(self, **name_maps):
        """
        Averages the estimate response function over all subjects in the
        project
        """

        pipeline = self.new_pipeline(
            name='average_response',
            desc=(
                "Averages the fibre response function over the project"),
            citations=[mrtrix_cite],
            name_maps=name_maps)

        join_subjects = pipeline.add(
            'join_subjects',
            utility.IdentityInterface(['responses']),
            inputs={
                'responses': ('wm_response', text_format)},
            outputs={},
            joinsource=self.SUBJECT_ID,
            joinfield=['responses'])

        join_visits = pipeline.add(
            'join_visits',
            Chain(['responses']),
            inputs={
                'responses': (join_subjects, 'responses')},
            joinsource=self.VISIT_ID,
            joinfield=['responses'])

        pipeline.add(
            'avg_response',
            AverageResponse(),
            inputs={
                'in_files': (join_visits, 'responses')},
            outputs={
                'avg_response': ('out_file', text_format)},
            requirements=[mrtrix_req.v('3.0rc3')])

        return pipeline

    def fod_pipeline(self, **name_maps):
        """
        Estimates the fibre orientation distribution (FOD) using constrained
        spherical deconvolution

        Parameters
        ----------
        """

        pipeline = self.new_pipeline(
            name='fod',
            desc=("Estimates the fibre orientation distribution in each"
                  " voxel"),
            citations=[mrtrix_cite],
            name_maps=name_maps)

        # Create fod fit node
        dwi2fod = pipeline.add(
            'dwi2fod',
            EstimateFOD(
                algorithm=self.parameter('fod_algorithm')),
            inputs={
                'in_file': (self.series_preproc_spec_name, nifti_gz_format),
                'wm_txt': ('wm_response', text_format),
                'mask_file': (self.brain_mask_spec_name, nifti_gz_format),
                'grad_fsl': self.fsl_grads(pipeline)},
            outputs={
                'wm_odf': ('wm_odf', nifti_gz_format)},
            requirements=[mrtrix_req.v('3.0rc3')])

        if self.multi_tissue:
            dwi2fod.inputs.gm_odf = 'gm.mif',
            dwi2fod.inputs.csf_odf = 'csf.mif',
            pipeline.connect_input('gm_response', dwi2fod, 'gm_txt',
                                   text_format),
            pipeline.connect_input('csf_response', dwi2fod, 'csf_txt',
                                   text_format),
            pipeline.connect_output('gm_odf', dwi2fod, 'gm_odf',
                                    nifti_gz_format),
            pipeline.connect_output('csf_odf', dwi2fod, 'csf_odf',
                                    nifti_gz_format),
        # Check inputs/output are connected
        return pipeline

    def extract_b0_pipeline(self, **name_maps):
        """
        Extracts the b0 images from a DWI analysis and takes their mean
        """

        pipeline = self.new_pipeline(
            name='extract_b0',
            desc="Extract b0 image from a DWI analysis",
            citations=[mrtrix_cite],
            name_maps=name_maps)

        # Extraction node
        extract_b0s = pipeline.add(
            'extract_b0s',
            ExtractDWIorB0(
                bzero=True,
                quiet=True),
            inputs={
                'fslgrad': self.fsl_grads(pipeline),
                'in_file': (self.series_preproc_spec_name, nifti_gz_format)},
            requirements=[mrtrix_req.v('3.0rc3')])

        # FIXME: Need a registration step before the mean
        # Mean calculation node
        mean = pipeline.add(
            "mean",
            MRMath(
                axis=3,
                operation='mean',
                quiet=True),
            inputs={
                'in_files': (extract_b0s, 'out_file')},
            requirements=[mrtrix_req.v('3.0rc3')])

        # Convert to Nifti
        pipeline.add(
            "output_conversion",
            MRConvert(
                out_ext='.nii.gz',
                quiet=True),
            inputs={
                'in_file': (mean, 'out_file')},
            outputs={
                'b0': ('out_file', nifti_gz_format)},
            requirements=[mrtrix_req.v('3.0rc3')])

        return pipeline

    def global_tracking_pipeline(self, **name_maps):

        pipeline = self.new_pipeline(
            name='global_tracking',
            desc="Extract b0 image from a DWI analysis",
            citations=[mrtrix_cite],
            name_maps=name_maps)

        mask = pipeline.add(
            'mask',
            DWI2Mask(),
            inputs={
                'grad_fsl': self.fsl_grads(pipeline),
                'in_file': (self.series_preproc_spec_name, nifti_gz_format)},
            requirements=[mrtrix_req.v('3.0rc3')])

        tracking = pipeline.add(
            'tracking',
            Tractography(
                select=self.parameter('num_global_tracks'),
                cutoff=self.parameter('global_tracks_cutoff')),
            inputs={
                'seed_image': (mask, 'out_file'),
                'in_file': ('wm_odf', mrtrix_image_format)},
            outputs={
                'global_tracks': ('out_file', mrtrix_track_format)},
            requirements=[mrtrix_req.v('3.0rc3')])

        if self.provided('anat_5tt'):
            pipeline.connect_input('anat_5tt', tracking, 'act_file',
                                   mrtrix_image_format)

        return pipeline

    def intrascan_alignment_pipeline(self, **name_maps):

        pipeline = self.new_pipeline(
            name='affine_mat_generation',
            desc=("Generation of the affine matrices for the main dwi "
                  "sequence starting from eddy motion parameters"),
            citations=[fsl_cite],
            name_maps=name_maps)

        pipeline.add(
            'gen_aff_mats',
            AffineMatrixGeneration(),
            inputs={
                'reference_image': ('mag_preproc', nifti_gz_format),
                'motion_parameters': ('eddy_par', eddy_par_format)},
            outputs={
                'align_mats': ('affine_matrices', motion_mats_format)})

        return pipeline

    def connectome_pipeline(self, **name_maps):

        pipeline = self.new_pipeline(
            name='connectome',
            desc=("Generate a connectome from whole brain connectivity"),
            citations=[],
            name_maps=name_maps)

        aseg_path = pipeline.add(
            'aseg_path',
            AppendPath(
                sub_paths=['mri', 'aparc+aseg.mgz']),
            inputs={
                'base_path': ('anat_fs_recon_all', directory_format)})

        pipeline.add(
            'connectome',
            mrtrix3.BuildConnectome(),
            inputs={
                'in_file': ('global_tracks', mrtrix_track_format),
                'in_parc': (aseg_path, 'out_path')},
            outputs={
                'connectome': ('out_file', csv_format)},
            requirements=[mrtrix_req.v('3.0rc3')])

        return pipeline


class DwiRefAnalysis(EpiAnalysis, metaclass=AnalysisMetaClass):

    add_data_specs = [
        InputFilesetSpec('reverse_phase', STD_IMAGE_FORMATS, optional=True)
    ]

    desc = ("A special analysis used in the MR-PET motion correction algorithm to"
            " perform distortion correction on the reverse-phase/reference b0 "
            "scans by flipping it around and using the DWI series as the "
            "reference")

    def preprocess_pipeline(self, **name_maps):

        if self.provided('reverse_phase'):
            return self._topup_pipeline(**name_maps)
        else:
            return super().preprocess_pipeline(**name_maps)

    def _topup_pipeline(self, **name_maps):
        """
        Implementation of separate topup pipeline, moved from EPI analysis as it
        is only really relevant for spin-echo DWI. Need to work out what to do
        with it
        """

        pipeline = self.new_pipeline(
            name='preprocess_pipeline',
            desc=("Topup distortion correction pipeline"),
            citations=[fsl_cite],
            name_maps=name_maps)

        reorient_epi_in = pipeline.add(
            'reorient_epi_in',
            fsl.utils.Reorient2Std(),
            inputs={
                'in_file': ('magnitude', nifti_gz_format)},
            requirements=[fsl_req.v('5.0.9')])

        reorient_epi_opposite = pipeline.add(
            'reorient_epi_opposite',
            fsl.utils.Reorient2Std(),
            inputs={
                'in_file': ('reverse_phase', nifti_gz_format)},
            requirements=[fsl_req.v('5.0.9')])

        prep_dwi = pipeline.add(
            'prepare_dwi',
            PrepareDWI(
                topup=True),
            inputs={
                'pe_dir': ('ped', str),
                'ped_polarity': ('pe_angle', str),
                'dwi': (reorient_epi_in, 'out_file'),
                'dwi1': (reorient_epi_opposite, 'out_file')})

        ped = pipeline.add(
            'gen_config',
            GenTopupConfigFiles(),
            inputs={
                'ped': (prep_dwi, 'pe')})

        merge_outputs = pipeline.add(
            'merge_files',
            merge_lists(2),
            inputs={
                'in1': (prep_dwi, 'main'),
                'in2': (prep_dwi, 'secondary')})

        merge = pipeline.add(
            'FslMerge',
            FslMerge(
                dimension='t',
                output_type='NIFTI_GZ'),
            inputs={
                'in_files': (merge_outputs, 'out')},
            requirements=[fsl_req.v('5.0.9')])

        topup = pipeline.add(
            'topup',
            TOPUP(
                output_type='NIFTI_GZ'),
            inputs={
                'in_file': (merge, 'merged_file'),
                'encoding_file': (ped, 'config_file')},
            requirements=[fsl_req.v('5.0.9')])

        in_apply_tp = pipeline.add(
            'in_apply_tp',
            merge_lists(1),
            inputs={
                'in1': (reorient_epi_in, 'out_file')})

        pipeline.add(
            'applytopup',
            ApplyTOPUP(
                method='jac',
                in_index=[1],
                output_type='NIFTI_GZ'),
            inputs={
                'in_files': (in_apply_tp, 'out'),
                'encoding_file': (ped, 'apply_topup_config'),
                'in_topup_movpar': (topup, 'out_movpar'),
                'in_topup_fieldcoef': (topup, 'out_fieldcoef')},
            outputs={
                'mag_preproc': ('out_corrected', nifti_gz_format)},
            requirements=[fsl_req.v('5.0.9')])

        return pipeline
=======
/annex/objects/SHA256E-s37389--a8248cd804d99004fbfd03201dc8d6b0e15c5e834e96a0a6cce8c141392c9113.py
>>>>>>> 73ad4988
<|MERGE_RESOLUTION|>--- conflicted
+++ resolved
@@ -1,4 +1,3 @@
-<<<<<<< HEAD
 from logging import getLogger
 from nipype.interfaces.utility import Merge
 from nipype.interfaces.fsl import (
@@ -1004,7 +1003,4 @@
                 'mag_preproc': ('out_corrected', nifti_gz_format)},
             requirements=[fsl_req.v('5.0.9')])
 
-        return pipeline
-=======
-/annex/objects/SHA256E-s37389--a8248cd804d99004fbfd03201dc8d6b0e15c5e834e96a0a6cce8c141392c9113.py
->>>>>>> 73ad4988
+        return pipeline