--- conflicted
+++ resolved
@@ -1,4 +1,3 @@
-<<<<<<< HEAD
 import re
 from logging import getLogger
 from nipype.interfaces import fsl, ants
@@ -369,7 +368,4 @@
             requirements=[matlab_req.v('R2015a')],
             wall_time=30, mem_gb=16)
 
-        return pipeline
-=======
-/annex/objects/SHA256E-s14274--2f41b978f0560ae667fef29e3f7eb2c2b23d6595279584af8033a08720083cbc.py
->>>>>>> 73ad4988
+        return pipeline