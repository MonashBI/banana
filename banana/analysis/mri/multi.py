<<<<<<< HEAD
"""
Common multi-analysis MultiAnalysis combinations
"""
from banana import MultiAnalysis, MultiAnalysisMetaClass, SubCompSpec
from .dwi import DwiAnalysis
from .t1w import T1wAnalysis
from .t2w import T2wAnalysis


class DwiAndT1wAnalysis(MultiAnalysis, metaclass=MultiAnalysisMetaClass):

    desc = ("A DWI series with a T1-weighted contrast images co-registered to "
            "it provide anatomical constraints to the tractography and "
            "generate a connectome")

    add_subcomp_specs = [
        SubCompSpec(
            'dwi',
            DwiAnalysis,
            name_map={
                'anat_5tt': 't1_five_tissue_type',
                'anat_fs_recon_all': 't1_fs_recon_all'}),
        SubCompSpec(
            't1',
            T1wAnalysis,
            name_map={
                'coreg_ref': 'dwi_mag_preproc'})]


class T1AndT2wAnalysis(MultiAnalysis, metaclass=MultiAnalysisMetaClass):

    desc = ("A T1-weighted contrast with a T2-weighted contrast co-registered "
            "to it to improve the segmentation of the peel surface in "
            "Freesurfer")

    add_subcomp_specs = [
        SubCompSpec(
            't1',
            T1wAnalysis,
            name_map={
                't2_coreg': 't2_mag_coreg'}),
        SubCompSpec(
            't2',
            T2wAnalysis,
            name_map={
                'coreg_ref': 't1_magnitude'})]
=======
/annex/objects/SHA256E-s1391--68f37fafbf57950e6b2f4e26d85f7378786edb8e333e51bb3225fc2305d213f3.py
>>>>>>> 73ad4988
<|MERGE_RESOLUTION|>--- conflicted
+++ resolved
@@ -1,4 +1,3 @@
-<<<<<<< HEAD
 """
 Common multi-analysis MultiAnalysis combinations
 """
@@ -44,7 +43,4 @@
             't2',
             T2wAnalysis,
             name_map={
-                'coreg_ref': 't1_magnitude'})]
-=======
-/annex/objects/SHA256E-s1391--68f37fafbf57950e6b2f4e26d85f7378786edb8e333e51bb3225fc2305d213f3.py
->>>>>>> 73ad4988
+                'coreg_ref': 't1_magnitude'})]