<<<<<<< HEAD
from arcana.data import FilesetSpec, FieldSpec, InputFilesetSpec
from banana.file_format import (
    nifti_gz_format, directory_format, text_format, png_format, dicom_format,
    text_matrix_format, motion_mats_format)
from banana.interfaces.motion_correction import (
    MeanDisplacementCalculation, MotionFraming, PlotMeanDisplacementRC,
    AffineMatAveraging, PetCorrectionFactor, CreateMocoSeries, FixedBinning,
    UmapAlign2Reference, ReorientUmap)
from banana.citation import fsl_cite
from arcana.analysis.multi import (
    MultiAnalysis, SubCompSpec, MultiAnalysisMetaClass)
from banana.analysis.mri.epi import EpiSeriesAnalysis
from banana.analysis.mri.t1w import T1wAnalysis
from banana.analysis.mri.t2w import T2wAnalysis
from nipype.interfaces.utility import Merge
from banana.analysis.mri.dwi import DwiAnalysis, DwiRefAnalysis
from banana.requirement import fsl_req, mrtrix_req, ants_req
from arcana.exceptions import ArcanaNameError
from arcana.data import FilesetFilter
import logging
from banana.analysis.pet.base import PetAnalysis
from banana.interfaces.pet import (
    CheckPetMCInputs, PetImageMotionCorrection, StaticPETImageGeneration,
    PETFovCropping)
from arcana.analysis import ParamSpec, SwitchSpec
import os
from banana.interfaces.converters import Nii2Dicom
from arcana.utils.interfaces import CopyToDir, ListDir, dicom_fname_sort_key
from nipype.interfaces.fsl.preprocess import FLIRT
import nipype.interfaces.fsl as fsl
from nipype.interfaces.fsl.utils import ImageMaths
from banana.interfaces.ants import AntsRegSyn
from nipype.interfaces.ants.resampling import ApplyTransforms


logger = logging.getLogger('Arcana')
logger.setLevel(logging.INFO)
handler = logging.StreamHandler()
formatter = logging.Formatter("%(levelname)s - %(message)s")
handler.setFormatter(formatter)
logger.addHandler(handler)

logging.getLogger("urllib3").setLevel(logging.WARNING)

reference_path = os.path.abspath(
    os.path.join(os.path.dirname(__file__), '../../', 'reference'))

template_path = os.path.abspath(
    os.path.join(os.path.dirname(__file__).split('banana')[0],
                 'banana', 'banana', 'templates'))


class MotionDetectionMixin(MultiAnalysis, metaclass=MultiAnalysisMetaClass):

    #     add_subanalysis_specs = [
    #         SubCompSpec('pet_mc', PetAnalysis)]

    add_data_specs = [
        InputFilesetSpec('pet_data_dir', directory_format, optional=True),
        InputFilesetSpec('pet_data_reconstructed', directory_format,
                         optional=True),
        InputFilesetSpec('struct2align', nifti_gz_format, optional=True),
        InputFilesetSpec('umap', dicom_format, optional=True),
        FilesetSpec('pet_data_prepared', directory_format,
                    'prepare_pet_pipeline'),
        FilesetSpec('static_motion_correction_results', directory_format,
                    'motion_correction_pipeline'),
        FilesetSpec('dynamic_motion_correction_results', directory_format,
                    'motion_correction_pipeline'),
        FilesetSpec('mean_displacement', text_format,
                    'mean_displacement_pipeline'),
        FilesetSpec('mean_displacement_rc', text_format,
                    'mean_displacement_pipeline'),
        FilesetSpec('mean_displacement_consecutive', text_format,
                    'mean_displacement_pipeline'),
        FilesetSpec('mats4average', text_format,
                    'mean_displacement_pipeline'),
        FilesetSpec('start_times', text_format,
                    'mean_displacement_pipeline'),
        FilesetSpec('motion_par_rc', text_format,
                    'mean_displacement_pipeline'),
        FilesetSpec('motion_par', text_format,
                    'mean_displacement_pipeline'),
        FilesetSpec('offset_indexes', text_format,
                    'mean_displacement_pipeline'),
        FilesetSpec('severe_motion_detection_report', text_format,
                    'mean_displacement_pipeline'),
        FilesetSpec('frame_start_times', text_format,
                    'motion_framing_pipeline'),
        FilesetSpec('frame_vol_numbers', text_format,
                    'motion_framing_pipeline'),
        FilesetSpec('timestamps', directory_format,
                    'motion_framing_pipeline'),
        FilesetSpec('mean_displacement_plot', png_format,
                    'plot_mean_displacement_pipeline'),
        FilesetSpec('rotation_plot', png_format,
                    'plot_mean_displacement_pipeline'),
        FilesetSpec('translation_plot', png_format,
                    'plot_mean_displacement_pipeline'),
        FilesetSpec('average_mats', directory_format,
                    'frame_mean_transformation_mats_pipeline'),
        FilesetSpec('correction_factors', text_format,
                    'pet_correction_factors_pipeline'),
        FilesetSpec('umaps_align2ref', directory_format,
                    'umap_realignment_pipeline'),
        FilesetSpec('umap_aligned_dicoms', directory_format,
                    'nifti2dcm_conversion_pipeline'),
        FilesetSpec('motion_detection_output', directory_format,
                    'gather_outputs_pipeline'),
        FilesetSpec('moco_series', directory_format,
                    'create_moco_series_pipeline'),
        FilesetSpec('fixed_binning_mats', directory_format,
                    'fixed_binning_pipeline'),
        FieldSpec('pet_duration', int, 'pet_header_extraction_pipeline'),
        FieldSpec('pet_end_time', str, 'pet_header_extraction_pipeline'),
        FieldSpec('pet_start_time', str, 'pet_header_extraction_pipeline')]

    add_param_specs = [
        ParamSpec('framing_th', 2.0),
        ParamSpec('framing_temporal_th', 30.0),
        ParamSpec('framing_duration', 0),
        ParamSpec('md_framing', True),
        ParamSpec('align_pct', False),
        ParamSpec('align_fixed_binning', False),
        ParamSpec('moco_template', os.path.join(
            reference_path, 'moco_template.IMA')),
        ParamSpec('PET_template_MNI', os.path.join(
            template_path, 'PET_template_MNI.nii.gz')),
        ParamSpec('fixed_binning_n_frames', 0),
        ParamSpec('pet_offset', 0),
        ParamSpec('fixed_binning_bin_len', 60),
        ParamSpec('crop_xmin', 100),
        ParamSpec('crop_xsize', 130),
        ParamSpec('crop_ymin', 100),
        ParamSpec('crop_ysize', 130),
        ParamSpec('crop_zmin', 20),
        ParamSpec('crop_zsize', 100),
        ParamSpec('PET2MNI_reg', False),
        ParamSpec('dynamic_pet_mc', False)]

    def mean_displacement_pipeline(self, **name_maps):

        pipeline = self.new_pipeline(
            name='mean_displacement_calculation',
            desc=("Calculate the mean displacement between each motion"
                  " matrix and a reference."),
            citations=[fsl_cite],
            name_maps=name_maps)

        motion_mats_in = {}
        tr_in = {}
        start_time_in = {}
        real_duration_in = {}
        merge_index = 1
        input_names = []
        for spec in self.subanalysis_specs():
            try:
                spec.map('motion_mats')
            except ArcanaNameError:
                pass  # Sub analysis doesn't have motion mats spec
            else:
                k = 'in{}'.format(merge_index)
                motion_mats_in[k] = (spec.map('motion_mats'),
                                     motion_mats_format)
                tr_in[k] = (spec.map('tr'), float)
                start_time_in[k] = (spec.map('start_time'), float)
                real_duration_in[k] = (spec.map('real_duration'), float)
                input_names.append(self.spec(spec.map(
                    spec.analysis_class.primary_scan_name)).pattern)
                merge_index += 1

        merge_motion_mats = pipeline.add(
            'merge_motion_mats',
            Merge(len(motion_mats_in)),
            inputs=motion_mats_in)

        merge_tr = pipeline.add(
            'merge_tr',
            Merge(len(tr_in)),
            inputs=tr_in)

        merge_start_time = pipeline.add(
            'merge_start_time',
            Merge(len(start_time_in)),
            inputs=start_time_in)

        merge_real_duration = pipeline.add(
            'merge_real_duration',
            Merge(len(real_duration_in)),
            inputs=real_duration_in)

        pipeline.add(
            'scan_time_info',
            MeanDisplacementCalculation(
                input_names=input_names),
            inputs={
                'motion_mats': (merge_motion_mats, 'out'),
                'trs': (merge_tr, 'out'),
                'start_times': (merge_start_time, 'out'),
                'real_durations': (merge_real_duration, 'out'),
                'reference': ('ref_brain', nifti_gz_format)},
            outputs={
                'mean_displacement': ('mean_displacement', text_format),
                'mean_displacement_rc': ('mean_displacement_rc', text_format),
                'mean_displacement_consecutive': (
                    'mean_displacement_consecutive', text_format),
                'start_times': ('start_times', text_format),
                'motion_par_rc': ('motion_parameters_rc', text_format),
                'motion_par': ('motion_parameters', text_format),
                'offset_indexes': ('offset_indexes', text_format),
                'mats4average': ('mats4average', text_format),
                'severe_motion_detection_report': ('corrupted_volumes',
                                                   text_format)})

        return pipeline

    def motion_framing_pipeline(self, **name_maps):

        pipeline = self.new_pipeline(
            name='motion_framing',
            desc=("Calculate when the head movement exceeded a "
                  "predefined threshold (default 2mm)."),
            citations=[fsl_cite],
            name_maps=name_maps)

        framing = pipeline.add(
            'motion_framing',
            MotionFraming(
                motion_threshold=self.parameter('framing_th'),
                temporal_threshold=self.parameter('framing_temporal_th'),
                pet_offset=self.parameter('pet_offset'),
                pet_duration=self.parameter('framing_duration')),
            inputs={
                'mean_displacement': ('mean_displacement', text_format),
                'mean_displacement_consec': ('mean_displacement_consecutive',
                                             text_format),
                'start_times': ('start_times', text_format)},
            outputs={
                'frame_start_times': ('frame_start_times', text_format),
                'frame_vol_numbers': ('frame_vol_numbers', text_format),
                'timestamps': ('timestamps_dir', directory_format)})

        if 'pet_data_dir' in self.input_names:
            pipeline.connect_input('pet_start_time', framing, 'pet_start_time')
            pipeline.connect_input('pet_end_time', framing, 'pet_end_time')

        return pipeline

    def plot_mean_displacement_pipeline(self, **name_maps):

        pipeline = self.new_pipeline(
            name='plot_mean_displacement',
            desc=("Plot the mean displacement real clock"),
            citations=[fsl_cite],
            name_maps=name_maps)

        pipeline.add(
            'plot_md',
            PlotMeanDisplacementRC(
                framing=self.parameter('md_framing')),
            inputs={
                'mean_disp_rc': ('mean_displacement_rc', text_format),
                'false_indexes': ('offset_indexes', text_format),
                'frame_start_times': ('frame_start_times', text_format),
                'motion_par_rc': ('motion_par_rc', text_format)},
            outputs={
                'mean_displacement_plot': ('mean_disp_plot', png_format),
                'rotation_plot': ('rot_plot', png_format),
                'translation_plot': ('trans_plot', png_format)})

        return pipeline

    def frame_mean_transformation_mats_pipeline(self, **name_maps):

        pipeline = self.new_pipeline(
            name='frame_mean_transformation_mats',
            desc=("Average all the transformation mats within each "
                  "detected frame."),
            citations=[fsl_cite],
            name_maps=name_maps)

        pipeline.add(
            'mats_averaging',
            AffineMatAveraging(),
            inputs={
                'frame_vol_numbers': ('frame_vol_numbers', text_format),
                'all_mats4average': ('mats4average', text_format)},
            outputs={
                'average_mats': ('average_mats', directory_format)})

        return pipeline

    def fixed_binning_pipeline(self, **name_maps):

        pipeline = self.new_pipeline(
            name='fixed_binning',
            desc=("Pipeline to generate average motion matrices for "
                  "each bin in a dynamic PET reconstruction experiment."
                  "This will be the input for the dynamic motion correction."),
            citations=[fsl_cite],
            name_maps=name_maps)

        pipeline.add(
            'fixed_binning',
            FixedBinning(
                n_frames=self.parameter('fixed_binning_n_frames'),
                pet_offset=self.parameter('pet_offset'),
                bin_len=self.parameter('fixed_binning_bin_len')),
            inputs={
                'start_times': ('start_times', text_format),
                'pet_start_time': ('pet_start_time', str),
                'pet_duration': ('pet_duration', int),
                'motion_mats': ('mats4average', text_format)},
            outputs={
                'fixed_binning_mats': ('average_bin_mats', directory_format)})

        return pipeline

    def pet_correction_factors_pipeline(self, **name_maps):

        pipeline = self.new_pipeline(
            name='pet_correction_factors',
            desc=("Pipeline to calculate the correction factors to "
                  "account for frame duration when averaging the PET "
                  "frames to create the static PET image"),
            citations=[fsl_cite],
            name_maps=name_maps)

        pipeline.add(
            'pet_corr_factors',
            PetCorrectionFactor(),
            inputs={
                'timestamps': ('timestamps', directory_format)},
            outputs={
                'correction_factors': ('corr_factors', text_format)})

        return pipeline

    def nifti2dcm_conversion_pipeline(self, **name_maps):

        pipeline = self.new_pipeline(
            name='conversion_to_dicom',
            desc=(
                "Conversing aligned umap from nifti to dicom format - "
                "parallel implementation"),
            citations=(),
            name_maps=name_maps)

        list_niftis = pipeline.add(
            'list_niftis',
            ListDir(),
            inputs={
                'directory': ('umaps_align2ref', directory_format)})

        reorient_niftis = pipeline.add(
            'reorient_niftis',
            ReorientUmap(),
            inputs={
                'niftis': (list_niftis, 'files'),
                'umap': ('umap', dicom_format)},
            requirements=[mrtrix_req.v('3.0rc3')])

        list_dicoms = pipeline.add(
            'list_dicoms',
            ListDir(
                sort_key=dicom_fname_sort_key),
            inputs={
                'directory': ('umap', dicom_format)})

        nii2dicom = pipeline.add(
            'nii2dicom',
            Nii2Dicom(
                # extension='Frame',  #  nii2dicom parameter
            ),
            inputs={
                'reference_dicom': (list_dicoms, 'files')},
            outputs={
                'in_file': (reorient_niftis, 'reoriented_umaps')},
            iterfield=['in_file'],
            wall_time=20)

        pipeline.add(
            'copy2dir',
            CopyToDir(
                extension='Frame'),
            inputs={
                'in_files': (nii2dicom, 'out_file')},
            outputs={
                'umap_aligned_dicoms': ('out_dir', directory_format)})

        return pipeline

    def umap_realignment_pipeline(self, **name_maps):

        pipeline = self.new_pipeline(
            name='umap_realignment',
            desc=("Pipeline to align the original umap (if provided)"
                  "to match the head position in each frame and improve the "
                  "static PET image quality."),
            citations=[fsl_cite],
            name_maps=name_maps)

        pipeline.add(
            'umap2ref_alignment',
            UmapAlign2Reference(
                pct=self.parameter('align_pct')),
            inputs={
                'ute_regmat': ('umap_ref_coreg_matrix', text_matrix_format),
                'ute_qform_mat': ('umap_ref_qform_mat', text_matrix_format),
                'average_mats': ('average_mats', directory_format),
                'umap': ('umap', nifti_gz_format)},
            outputs={
                'umaps_align2ref': ('umaps_align2ref', directory_format)},
            requirements=[fsl_req.v('5.0.9')])

        return pipeline

    def create_moco_series_pipeline(self, **name_maps):
        """This pipeline is probably wrong as we still do not know how to
        import back the new moco series into the scanner. This was just a first
        attempt.
        """

        pipeline = self.new_pipeline(
            name='create_moco_series',
            desc=("Pipeline to generate a moco_series that can be then "
                  "imported back in the scanner and used to correct the"
                  " pet data"),
            citations=[fsl_cite],
            name_maps=name_maps)

        pipeline.add(
            'create_moco_series',
            CreateMocoSeries(
                moco_template=self.parameter('moco_template')),
            inputs={
                'start_times': ('start_times', text_format),
                'motion_par': ('motion_par', text_format)},
            outputs={
                'moco_series': ('modified_moco', directory_format)})

        return pipeline

    def gather_outputs_pipeline(self, **name_maps):

        pipeline = self.new_pipeline(
            name='gather_motion_detection_outputs',

            desc=("Pipeline to gather together all the outputs from "
                  "the motion detection pipeline."),
            citations=[fsl_cite],
            name_maps=name_maps)

        merge_inputs = pipeline.add(
            'merge_inputs',
            Merge(5),
            inputs={
                'in1': ('mean_displacement_plot', png_format),
                'in2': ('motion_par', text_format),
                'in3': ('correction_factors', text_format),
                'in4': ('severe_motion_detection_report', text_format),
                'in5': ('timestamps', directory_format)})

        pipeline.add(
            'copy2dir',
            CopyToDir(
                use_original_names=True),
            inputs={
                'in_files': (merge_inputs, 'out')},
            outputs={
                'motion_detection_output': ('out_dir', directory_format)})

        return pipeline

    prepare_pet_pipeline = MultiAnalysis.translate(
        'pet_mc', 'pet_data_preparation_pipeline')

    pet_header_extraction_pipeline = MultiAnalysis.translate(
        'pet_mc', 'pet_time_info_extraction_pipeline')

    def motion_correction_pipeline(self, **name_maps):

        if 'struct2align' in self.input_names:
            StructAlignment = True
        else:
            StructAlignment = False

        pipeline = self.new_pipeline(
            name='pet_mc',
            desc=("Given a folder with reconstructed PET data, this "
                  "pipeline will generate a motion corrected PET"
                  "image using information extracted from the MR-based "
                  "motion detection pipeline"),
            citations=[fsl_cite],
            name_maps=name_maps)

        check_pet = pipeline.add(
            'check_pet_data',
            CheckPetMCInputs(),
            inputs={
                'pet_data': ('pet_data_prepared', directory_format),
                'reference': ('ref_brain', nifti_gz_format)},
            requirements=[fsl_req.v('5.0.9'), mrtrix_req.v('3.0rc3')])
        if self.branch('dynamic_pet_mc'):
            pipeline.connect_input('fixed_binning_mats', check_pet,
                                   'motion_mats')
        else:
            pipeline.connect_input('average_mats', check_pet,
                                   'motion_mats')
            pipeline.connect_input('correction_factors', check_pet,
                                   'corr_factors')

        if StructAlignment:
            struct_reg = pipeline.add(
                'ref2structural_reg',
                FLIRT(
                    dof=6,
                    cost_func='normmi',
                    cost='normmi',
                    output_type='NIFTI_GZ'),
                inputs={
                    'reference': ('ref_brain', nifti_gz_format),
                    'in_file': ('struct2align', nifti_gz_format)},
                requirements=[fsl_req.v('5.0.9')])

        if self.branch('dynamic_pet_mc'):
            pet_mc = pipeline.add(
                'pet_mc',
                PetImageMotionCorrection(),
                inputs={
                    'pet_image': (check_pet, 'pet_images'),
                    'motion_mat': (check_pet, 'motion_mats'),
                    'pet2ref_mat': (check_pet, 'pet2ref_mat')},
                requirements=[fsl_req.v('5.0.9')],
                iterfield=['pet_image', 'motion_mat'])
        else:
            pet_mc = pipeline.add(
                'pet_mc',
                PetImageMotionCorrection(),
                inputs={
                    'corr_factor': (check_pet, 'corr_factors')},
                requirements=[fsl_req.v('5.0.9')],
                iterfield=['corr_factor', 'pet_image', 'motion_mat'])

        if StructAlignment:
            pipeline.connect(struct_reg, 'out_matrix_file', pet_mc,
                             'structural2ref_regmat')
            pipeline.connect_input('struct2align', pet_mc,
                                   'structural_image')
        if self.parameter('PET2MNI_reg'):
            mni_reg = True
        else:
            mni_reg = False

        if self.branch('dynamic_pet_mc'):
            merge_mc = pipeline.add(
                'merge_pet_mc',
                fsl.Merge(
                    dimension='t'),
                inputs={
                    'in_files': (pet_mc, 'pet_mc_image')},
                requirements=[fsl_req.v('5.0.9')])

            merge_no_mc = pipeline.add(
                'merge_pet_no_mc',
                fsl.Merge(
                    dimension='t'),
                inputs={
                    'in_files': (pet_mc, 'pet_no_mc_image')},
                requirements=[fsl_req.v('5.0.9')])
        else:
            static_mc = pipeline.add(
                'static_mc_generation',
                StaticPETImageGeneration(),
                inputs={
                    'pet_mc_images': (pet_mc, 'pet_mc_image'),
                    'pet_no_mc_images': (pet_mc, 'pet_no_mc_image')},
                requirements=[fsl_req.v('5.0.9')])

        merge_outputs = pipeline.add(
            'merge_outputs',
            Merge(3),
            inputs={
                'in1': ('mean_displacement_plot', png_format)})

        if not StructAlignment:
            cropping = pipeline.add(
                'pet_cropping',
                PETFovCropping(
                    x_min=self.parameter('crop_xmin'),
                    x_size=self.parameter('crop_xsize'),
                    y_min=self.parameter('crop_ymin'),
                    y_size=self.parameter('crop_ysize'),
                    z_min=self.parameter('crop_zmin'),
                    z_size=self.parameter('crop_zsize')))
            if self.branch('dynamic_pet_mc'):
                pipeline.connect(merge_mc, 'merged_file', cropping,
                                 'pet_image')
            else:
                pipeline.connect(static_mc, 'static_mc', cropping,
                                 'pet_image')

            cropping_no_mc = pipeline.add(
                'pet_no_mc_cropping',
                PETFovCropping(
                    x_min=self.parameter('crop_xmin'),
                    x_size=self.parameter('crop_xsize'),
                    y_min=self.parameter('crop_ymin'),
                    y_size=self.parameter('crop_ysize'),
                    z_min=self.parameter('crop_zmin'),
                    z_size=self.parameter('crop_zsize')))
            if self.branch('dynamic_pet_mc'):
                pipeline.connect(merge_no_mc, 'merged_file', cropping_no_mc,
                                 'pet_image')
            else:
                pipeline.connect(static_mc, 'static_no_mc', cropping_no_mc,
                                 'pet_image')

            if mni_reg:
                if self.branch('dynamic_pet_mc'):
                    t_mean = pipeline.add(
                        'PET_temporal_mean',
                        ImageMaths(
                            op_string='-Tmean'),
                        inputs={
                            'in_file': (cropping, 'pet_cropped')},
                        requirements=[fsl_req.v('5.0.9')])

                reg_tmean2MNI = pipeline.add(
                    'reg2MNI',
                    AntsRegSyn(
                        num_dimensions=3,
                        transformation='s',
                        out_prefix='reg2MNI',
                        num_threads=4,
                        ref_file=self.parameter('PET_template_MNI')),
                    wall_time=25,
                    requirements=[ants_req.v('2')])

                if self.branch('dynamic_pet_mc'):
                    pipeline.connect(t_mean, 'out_file', reg_tmean2MNI,
                                     'input_file')

                    merge_trans = pipeline.add(
                        'merge_transforms',
                        Merge(2),
                        inputs={
                            'in1': (reg_tmean2MNI, 'warp_file'),
                            'in2': (reg_tmean2MNI, 'regmat')},
                        wall_time=1)

                    apply_trans = pipeline.add(
                        'apply_trans',
                        ApplyTransforms(
                            reference_image=self.parameter('PET_template_MNI'),
                            interpolation='Linear',
                            input_image_type=3),
                        inputs={
                            'input_image': (cropping, 'pet_cropped'),
                            'transforms': (merge_trans, 'out')},
                        wall_time=7,
                        mem_gb=24,
                        requirements=[ants_req.v('2')])
                    pipeline.connect(apply_trans, 'output_image',
                                     merge_outputs, 'in2'),
                else:
                    pipeline.connect(cropping, 'pet_cropped', reg_tmean2MNI,
                                     'input_file')
                    pipeline.connect(reg_tmean2MNI, 'reg_file',
                                     merge_outputs, 'in2')
            else:
                pipeline.connect(cropping, 'pet_cropped', merge_outputs,
                                 'in2')
            pipeline.connect(cropping_no_mc, 'pet_cropped', merge_outputs,
                             'in3')
        else:
            if self.branch('dynamic_pet_mc'):
                pipeline.connect(merge_mc, 'merged_file', merge_outputs,
                                 'in2')
                pipeline.connect(merge_no_mc, 'merged_file', merge_outputs,
                                 'in3')
            else:
                pipeline.connect(static_mc, 'static_mc', merge_outputs,
                                 'in2')
                pipeline.connect(static_mc, 'static_no_mc', merge_outputs,
                                 'in3')
#         mcflirt = pipeline.add('mcflirt', MCFLIRT())
#                 'in_file': (merge_mc_ps, 'merged_file'),
#                 cost='normmi',

        copy2dir = pipeline.add(
            'copy2dir',
            CopyToDir(),
            inputs={
                'in_files': (merge_outputs, 'out')})
        if self.branch('dynamic_pet_mc'):
            pipeline.connect_output('dynamic_motion_correction_results',
                                    copy2dir, 'out_dir')
        else:
            pipeline.connect_output('static_motion_correction_results',
                                    copy2dir, 'out_dir')
        return pipeline


def create_motion_detection_class(name, ref=None, ref_type=None, t1s=None,
                                  t2s=None, dwis=None, epis=None,
                                  pet_data_dir=None):

    inputs = []
    dct = {}
    data_specs = []
    run_pipeline = False
    param_specs = [ParamSpec('ref_resampled_resolution', [1])]

    if pet_data_dir is not None:
        inputs.append(FilesetFilter('pet_data_dir', 'pet_data_dir',
                                    directory_format))

    if not ref:
        raise Exception('A reference image must be provided!')
    if ref_type == 't1':
        ref_analysis = T1wAnalysis
    elif ref_type == 't2':
        ref_analysis = T2wAnalysis
    else:
        raise Exception('{} is not a recognized ref_type!The available '
                        'ref_types are t1 or t2.'.format(ref_type))

    analysis_specs = [SubCompSpec('ref', ref_analysis)]
    ref_spec = {'coreg_ref_brain': 'ref_brain'}
    inputs.append(FilesetFilter('ref_magnitude', ref, dicom_format))

    if t1s:
        analysis_specs.extend(
            [SubCompSpec('t1_{}'.format(i), T1wAnalysis, ref_spec)
             for i in range(len(t1s))])
        inputs.extend(
            FilesetFilter('t1_{}_magnitude'.format(i), t1_scan, dicom_format)
            for i, t1_scan in enumerate(t1s))
        run_pipeline = True

    if t2s:
        analysis_specs.extend(
            [SubCompSpec('t2_{}'.format(i), T2wAnalysis, ref_spec)
             for i in range(len(t2s))])
        inputs.extend(FilesetFilter('t2_{}_magnitude'.format(i), t2_scan,
                                    dicom_format)
                      for i, t2_scan in enumerate(t2s))
        run_pipeline = True

    if epis:
        epi_refspec = ref_spec.copy()
        epi_refspec.update({'coreg_ref_wmseg': 'ref_wm_seg',
                            'coreg_ref': 'ref_mag_preproc'})
        analysis_specs.extend(SubCompSpec('epi_{}'.format(i), EpiSeriesAnalysis,
                                        epi_refspec)
                           for i in range(len(epis)))
        inputs.extend(
            FilesetFilter('epi_{}_series'.format(i), epi_scan, dicom_format)
            for i, epi_scan in enumerate(epis))
        run_pipeline = True
    if dwis:
        unused_dwi = []
        dwis_main = [x for x in dwis if x[-1] == '0']
        dwis_ref = [x for x in dwis if x[-1] == '1']
        dwis_opposite = [x for x in dwis if x[-1] == '-1']
        b0_refspec = ref_spec.copy()
        b0_refspec.update({'coreg_ref_wmseg': 'ref_wm_seg',
                           'coreg_ref': 'ref_mag_preproc'})
        if dwis_main and not dwis_opposite:
            logger.warning(
                'No opposite phase encoding direction b0 provided. DWI '
                'motion correction will be performed without distortion '
                'correction. THIS IS SUB-OPTIMAL!')
            analysis_specs.extend(
                SubCompSpec('dwi_{}'.format(i), DwiAnalysis, ref_spec)
                for i in range(len(dwis_main)))
            inputs.extend(
                FilesetFilter('dwi_{}_series'.format(i),
                              dwis_main_scan[0], dicom_format)
                for i, dwis_main_scan in enumerate(dwis_main))
        if dwis_main and dwis_opposite:
            analysis_specs.extend(
                SubCompSpec('dwi_{}'.format(i), DwiAnalysis, ref_spec)
                for i in range(len(dwis_main)))
            inputs.extend(
                FilesetFilter(
                    'dwi_{}_series'.format(i), dwis_main[i][0], dicom_format)
                for i in range(len(dwis_main)))
            if len(dwis_main) <= len(dwis_opposite):
                inputs.extend(FilesetFilter('dwi_{}_magnitude'.format(i),
                                            dwis_opposite[i][0],
                                            dicom_format)
                              for i in range(len(dwis_main)))
            else:
                inputs.extend(FilesetFilter('dwi_{}_magnitude'.format(i),
                                            dwis_opposite[0][0],
                                            dicom_format)
                              for i in range(len(dwis_main)))
        if dwis_opposite and dwis_main and not dwis_ref:
            analysis_specs.extend(
                SubCompSpec('b0_{}'.format(i), DwiRefAnalysis, b0_refspec)
                for i in range(len(dwis_opposite)))
            inputs.extend(FilesetFilter('b0_{}_magnitude'.format(i),
                                        dwis_opposite[i][0], dicom_format)
                          for i in range(len(dwis_opposite)))
            if len(dwis_opposite) <= len(dwis_main):
                inputs.extend(FilesetFilter('b0_{}_reverse_phase'.format(i),
                                            dwis_main[i][0], dicom_format)
                              for i in range(len(dwis_opposite)))
            else:
                inputs.extend(FilesetFilter('b0_{}_reverse_phase'.format(i),
                                            dwis_main[0][0], dicom_format)
                              for i in range(len(dwis_opposite)))
        elif dwis_opposite and dwis_ref:
            min_index = min(len(dwis_opposite), len(dwis_ref))
            analysis_specs.extend(
                SubCompSpec('b0_{}'.format(i), DwiRefAnalysis, b0_refspec)
                for i in range(min_index * 2))
            inputs.extend(
                FilesetFilter('b0_{}_magnitude'.format(i),
                              scan[0], dicom_format)
                for i, scan in enumerate(dwis_opposite[:min_index]
                                         + dwis_ref[:min_index]))
            inputs.extend(
                FilesetFilter('b0_{}_reverse_phase'.format(i),
                              scan[0], dicom_format)
                for i, scan in enumerate(dwis_ref[:min_index]
                                         + dwis_opposite[:min_index]))
            unused_dwi = [scan for scan in dwis_ref[min_index:]
                          + dwis_opposite[min_index:]]
        elif dwis_opposite or dwis_ref:
            unused_dwi = [scan for scan in dwis_ref + dwis_opposite]
        if unused_dwi:
            logger.info(
                'The following scans:\n{}\nwere not assigned during the DWI '
                'motion detection initialization (probably a different number '
                'of main DWI scans and b0 images was provided). They will be '
                'processed os "other" scans.'
                .format('\n'.join(s[0] for s in unused_dwi)))
            analysis_specs.extend(
                SubCompSpec('t2_{}'.format(i), T2wAnalysis, ref_spec)
                for i in range(len(t2s), len(t2s) + len(unused_dwi)))
            inputs.extend(
                FilesetFilter('t2_{}_magnitude'.format(i), scan[0],
                              dicom_format)
                for i, scan in enumerate(unused_dwi, start=len(t2s)))
        run_pipeline = True

    if not run_pipeline:
        raise Exception('At least one scan, other than the reference, must be '
                        'provided!')

    dct['add_subanalysis_specs'] = analysis_specs
    dct['add_data_specs'] = data_specs
    dct['__metaclass__'] = MultiAnalysisMetaClass
    dct['add_param_specs'] = param_specs
    return MultiAnalysisMetaClass(name, (MotionDetectionMixin,), dct), inputs


# def create_motion_correction_class(name, ref=None, ref_type=None, t1s=None,
#                                    t2s=None, dwis=None, epis=None,
#                                    umap=None, dynamic=False, umap_ref=None,
#                                    pet_data_dir=None, pet_recon_dir=None,
#                                    struct2align=None):

#     inputs = []
#     dct = {}
#     data_specs = []
#     run_pipeline = False
#     param_specs = [ParamSpec('ref_resampled_resolution', [1])]
#     switch_specs = []
#     if struct2align is not None:
#         struct_image = struct2align.split('/')[-1].split('.')[0]

#     if pet_data_dir is not None:
#         inputs.append(FilesetFilter('pet_data_dir',
#                                     'pet_data_dir', directory_format))
#     if pet_recon_dir is not None:
#         inputs.append(FilesetFilter('pet_data_reconstructed',
#                                     'pet_data_reconstructed',
#                                     directory_format))
#         if struct2align is not None:
#             inputs.append(
#                 FilesetFilter('struct2align', struct_image, nifti_gz_format))
#     if pet_data_dir is not None and pet_recon_dir is not None and dynamic:
#         output_data = 'dynamic_motion_correction_results'
#         param_specs.append(ParamSpec('dynamic_pet_mc', True))
#         if struct2align is not None:
#             inputs.append(
#                 FilesetFilter('struct2align', struct_image, nifti_gz_format))
#     elif (pet_recon_dir is not None and not dynamic):
#         output_data = 'static_motion_correction_results'
#     else:
#         output_data = 'motion_detection_output'

#     if not ref:
#         raise Exception('A reference image must be provided!')
#     if ref_type == 't1':
#         ref_analysis = T1wAnalysis
#     elif ref_type == 't2':
#         ref_analysis = T2wAnalysis
#     else:
#         raise Exception('{} is not a recognized ref_type!The available '
#                         'ref_types are t1 or t2.'.format(ref_type))

#     analysis_specs = [SubCompSpec('ref', ref_analysis)]
#     ref_spec = {'coreg_ref_brain': 'coreg_ref_brain'}
#     inputs.append(FilesetFilter('ref_magnitude', ref, dicom_format))

#     if umap_ref and umap:
#         if umap_ref.endswith('/'):
#             umap_ref = umap_ref.split('/')[-2]
#         else:
#             umap_ref = umap_ref.split('/')[-1]
#         if umap_ref in t1s:
#             umap_ref_analysis = T1wAnalysis
#             t1s.remove(umap_ref)
#         elif umap_ref in t2s:
#             umap_ref_analysis = T2wAnalysis
#             t2s.remove(umap_ref)
#         else:
#             umap_ref = None

#     if t1s:
#         analysis_specs.extend([SubCompSpec('t1_{}'.format(i), T1wAnalysis,
#                                          ref_spec) for i in range(len(t1s))])
#         inputs.extend(
#             FilesetFilter('t1_{}_magnitude'.format(i), dicom_format, t1_scan)
#             for i, t1_scan in enumerate(t1s))
#         run_pipeline = True

#     if t2s:
#         analysis_specs.extend([SubCompSpec('t2_{}'.format(i), T2wAnalysis,
#                                          ref_spec) for i in range(len(t2s))])
#         inputs.extend(FilesetFilter('t2_{}_magnitude'.format(i),
#                                     t2_scan, dicom_format)
#                       for i, t2_scan in enumerate(t2s))
#         run_pipeline = True

#     if umap_ref and not umap:
#         logger.info('Umap not provided. The umap realignment will not be '
#                     'performed. Umap_ref will be trated as {}'
#                     .format(umap_ref_analysis))

#     elif umap_ref and umap:
#         logger.info('Umap will be realigned to match the head position in '
#                     'each frame.')
#         if type(umap) == list and len(umap) > 1:
# noqa            logger.info('More than one umap provided. Only the first one will '
#                         'be used.')
#             umap = umap[0]
# noqa         analysis_specs.append(SubCompSpec('umap_ref', umap_ref_analysis, ref_spec))
#         inputs.append(FilesetFilter('umap_ref_magnitude', dicom_format,
#                                     umap_ref))
#         inputs.append(FilesetFilter('umap', dicom_format, umap))

#         run_pipeline = True

#     elif not umap_ref and umap:
# noqa         logger.warning('Umap provided without corresponding reference image. '
# noqa                        'Realignment cannot be performed without umap_ref. Umap'
#                        ' will be ignored.')

#     if epis:
#         epi_refspec = ref_spec.copy()
#         epi_refspec.update({'ref_wm_seg': 'coreg_ref_wmseg',
#                             'ref_preproc': 'coreg_ref'})
#         analysis_specs.extend(SubCompSpec('epi_{}'.format(i), EpiSeriesAnalysis,
#                                         epi_refspec)
#                            for i in range(len(epis)))
#         inputs.extend(
#             FilesetFilter('epi_{}_series'.format(i), epi_scan, dicom_format)
#             for i, epi_scan in enumerate(epis))
#         run_pipeline = True
#     if dwis:
#         unused_dwi = []
#         dwis_main = [x for x in dwis if x[-1] == '0']
#         dwis_ref = [x for x in dwis if x[-1] == '1']
#         dwis_opposite = [x for x in dwis if x[-1] == '-1']
#         dwi_refspec = ref_spec.copy()
#         dwi_refspec.update({'ref_wm_seg': 'coreg_ref_wmseg',
#                             'ref_preproc': 'coreg_ref'})
#         if dwis_main:
#             switch_specs.extend(
#                 SwitchSpec('dwi_{}_brain_extract_method'.format(i), 'fsl',
#                            ('mrtrix', 'fsl')) for i in range(len(dwis_main)))
#         if dwis_main and not dwis_opposite:
#             logger.warning(
#                 'No opposite phase encoding direction b0 provided. DWI '
#                 'motion correction will be performed without distortion '
#                 'correction. THIS IS SUB-OPTIMAL!')
#             analysis_specs.extend(
#                 SubCompSpec('dwi_{}'.format(i), DwiAnalysis, dwi_refspec)
#                 for i in range(len(dwis_main)))
#             inputs.extend(
#                 FilesetFilter('dwi_{}_series'.format(i),
#                               dwis_main_scan[0], dicom_format)
#                 for i, dwis_main_scan in enumerate(dwis_main))
#         if dwis_main and dwis_opposite:
#             analysis_specs.extend(
#                 SubCompSpec('dwi_{}'.format(i), DwiAnalysis, dwi_refspec)
#                 for i in range(len(dwis_main)))
#             inputs.extend(
#                 FilesetFilter(
#                     'dwi_{}_series'.format(i),
#                     dwis_main[i][0],
#                     dicom_format)
#                 for i in range(len(dwis_main)))
#             if len(dwis_main) <= len(dwis_opposite):
#                 inputs.extend(
#                     FilesetFilter('dwi_{}_magnitude'.format(i),
#                                   dwis_opposite[i][0], dicom_format)
#                     for i in range(len(dwis_main)))
#             else:
#                 inputs.extend(FilesetFilter('dwi_{}_magnitude'.format(i),
#                                             dwis_opposite[0][0],
#                                             dicom_format)
#                               for i in range(len(dwis_main)))
#         if dwis_opposite and dwis_main and not dwis_ref:
#             analysis_specs.extend(
#                 SubCompSpec('b0_{}'.format(i), DwiRefAnalysis, dwi_refspec)
#                 for i in range(len(dwis_opposite)))
#             inputs.extend(FilesetFilter('b0_{}_series'.format(i),
#                                         dwis_opposite[i][0], dicom_format)
#                           for i in range(len(dwis_opposite)))
#             if len(dwis_opposite) <= len(dwis_main):
#                 inputs.extend(FilesetFilter('b0_{}_reverse_phase'.format(i),
#                                             dwis_main[i][0], dicom_format)
#                               for i in range(len(dwis_opposite)))
#             else:
#                 inputs.extend(FilesetFilter('b0_{}_reverse_phase'.format(i),
#                                             dwis_main[0][0], dicom_format)
#                               for i in range(len(dwis_opposite)))
#         elif dwis_opposite and dwis_ref:
#             min_index = min(len(dwis_opposite), len(dwis_ref))
#             analysis_specs.extend(
#                 SubCompSpec('b0_{}'.format(i), DwiRefAnalysis, dwi_refspec)
#                 for i in range(min_index * 2))
#             inputs.extend(
#                 FilesetFilter('b0_{}_series'.format(i), scan[0],
#                               dicom_format)
#                 for i, scan in enumerate(dwis_opposite[:min_index] +
#                                          dwis_ref[:min_index]))
#             inputs.extend(
#                 FilesetFilter('b0_{}_reverse_phase'.format(i), scan[0],
#                               dicom_format)
#                 for i, scan in enumerate(dwis_ref[:min_index] +
#                                          dwis_opposite[:min_index]))
#             unused_dwi = [scan for scan in dwis_ref[min_index:] +
#                           dwis_opposite[min_index:]]
#         elif dwis_opposite or dwis_ref:
#             unused_dwi = [scan for scan in dwis_ref + dwis_opposite]
#         if unused_dwi:
#             logger.info(
#                 'The following scans:\n{}\nwere not assigned during the DWI '
# noqa                 'motion detection initialization (probably a different number '
# noqa                 'of main DWI scans and b0 images was provided). They will be '
#                 'processed os "other" scans.'
#                 .format('\n'.join(s[0] for s in unused_dwi)))
#             analysis_specs.extend(
#                 SubCompSpec('t2_{}'.format(i), T2wAnalysis, ref_spec)
#                 for i in range(len(t2s), len(t2s) + len(unused_dwi)))
#             inputs.extend(
#                 FilesetFilter('t2_{}_magnitude'.format(i), scan[0],
#                               dicom_format)
#                 for i, scan in enumerate(unused_dwi, start=len(t2s)))
#         run_pipeline = True

#     if not run_pipeline:
# noqa         raise Exception('At least one scan, other than the reference, must be '
#                         'provided!')

#     dct['add_subanalysis_specs'] = analysis_specs
#     dct['add_data_specs'] = data_specs
#     dct['__metaclass__'] = MultiAnalysisMetaClass
#     dct['add_param_specs'] = param_specs
#     dct['add_switch_specs'] = switch_specs
#     return (MultiAnalysisMetaClass(name, (MotionDetectionMixin,), dct), inputs,
#             output_data)
=======
/annex/objects/SHA256E-s46823--511e48a254d8c286ac64f8c59a9b058bbeb76b4a8d44ceae4c718f93ecf3f5dd.py
>>>>>>> 73ad4988
<|MERGE_RESOLUTION|>--- conflicted
+++ resolved
@@ -1,4 +1,3 @@
-<<<<<<< HEAD
 from arcana.data import FilesetSpec, FieldSpec, InputFilesetSpec
 from banana.file_format import (
     nifti_gz_format, directory_format, text_format, png_format, dicom_format,
@@ -1078,7 +1077,4 @@
 #     dct['add_param_specs'] = param_specs
 #     dct['add_switch_specs'] = switch_specs
 #     return (MultiAnalysisMetaClass(name, (MotionDetectionMixin,), dct), inputs,
-#             output_data)
-=======
-/annex/objects/SHA256E-s46823--511e48a254d8c286ac64f8c59a9b058bbeb76b4a8d44ceae4c718f93ecf3f5dd.py
->>>>>>> 73ad4988
+#             output_data)