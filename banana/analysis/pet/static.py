<<<<<<< HEAD
from .base import PetAnalysis
from arcana.data import FilesetSpec, InputFilesetSpec
from arcana.analysis.base import AnalysisMetaClass
from banana.interfaces.pet import SUVRCalculation
from banana.file_format import (nifti_gz_format)
import os

template_path = os.path.abspath(
    os.path.join(os.path.dirname(__file__).split('arcana')[0],
                 'arcana', 'reference'))


class StaticPetAnalysis(PetAnalysis, metaclass=AnalysisMetaClass):

    add_data_specs = [
        InputFilesetSpec('pet_image', nifti_gz_format),
        InputFilesetSpec('base_mask', nifti_gz_format),
        FilesetSpec('SUVR_image', nifti_gz_format, 'suvr_pipeline')]

    primary_scan_name = 'pet_image'

    def suvr_pipeline(self, **kwargs):

        pipeline = self.new_pipeline(
            name='SUVR',
            desc=('Calculate SUVR image'),
            citations=[],
            **kwargs)

        pipeline.add(
            'SUVR',
            SUVRCalculation(),
            inputs={
                'volume': ('registered_volume', nifti_gz_format),
                'base_mask': ('base_mask', nifti_gz_format)},
            outputs={
                'SUVR_image': ('SUVR_file', nifti_gz_format)})

        return pipeline

    def _ica_inputs(self):
        pass
=======
/annex/objects/SHA256E-s1263--419cf30ff6178584550130cf9a296b9fae012104acca636d8d45779a9339eb8a.py
>>>>>>> 73ad4988
<|MERGE_RESOLUTION|>--- conflicted
+++ resolved
@@ -1,4 +1,3 @@
-<<<<<<< HEAD
 from .base import PetAnalysis
 from arcana.data import FilesetSpec, InputFilesetSpec
 from arcana.analysis.base import AnalysisMetaClass
@@ -40,7 +39,4 @@
         return pipeline
 
     def _ica_inputs(self):
-        pass
-=======
-/annex/objects/SHA256E-s1263--419cf30ff6178584550130cf9a296b9fae012104acca636d8d45779a9339eb8a.py
->>>>>>> 73ad4988
+        pass