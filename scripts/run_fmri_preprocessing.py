--- conflicted
+++ resolved
@@ -115,15 +115,9 @@
         user=args.xnat_username, password=args.xnat_password,
         cache_dir=CACHE_PATH)
 
-<<<<<<< HEAD
     study = fMRI(name='fMRI_preprocessing', processor=LinearProcessor(WORK_PATH),
-                 repository=repository, inputs=inputs, subject_ids=sub_ids,
-                 visit_ids=[session_ids])
-=======
-    study = fMRI(name='fMRI_preprocessing', runner=LinearRunner(WORK_PATH),
                  repository=repository, inputs=inputs, subject_ids=args.subject_ids,
                  visit_ids=args.visit_ids)
->>>>>>> 730db230
     study.data(output_files)
 
 print('Done!')