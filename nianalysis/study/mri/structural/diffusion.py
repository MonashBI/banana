from nipype.interfaces.utility import Merge
from nipype.interfaces.mrtrix3 import ResponseSD, Tractography
from nipype.interfaces.mrtrix3.utils import BrainMask, TensorMetrics
from nipype.interfaces.mrtrix3.reconst import FitTensor, EstimateFOD
from nianalysis.interfaces.mrtrix import (
    DWIPreproc, MRCat, ExtractDWIorB0, MRMath, DWIBiasCorrect, DWIDenoise,
    MRCalc, DWIIntensityNorm, AverageResponse, DWI2Mask)
from nipype.workflows.dmri.fsl.tbss import create_tbss_all
from nianalysis.interfaces.noddi import (
    CreateROI, BatchNODDIFitting, SaveParamsAsNIfTI)
from nianalysis.interfaces.mrtrix import MRConvert, ExtractFSLGradients
from arcana.interfaces.utils import MergeTuple, Chain
from nipype.interfaces.utility import IdentityInterface
from nianalysis.citation import (
    mrtrix_cite, fsl_cite, eddy_cite, topup_cite, distort_correct_cite,
    noddi_cite, fast_cite, n4_cite, tbss_cite, dwidenoise_cites)
from nianalysis.file_format import (
    mrtrix_format, nifti_gz_format, fsl_bvecs_format, fsl_bvals_format,
    nifti_format, text_format, dicom_format, eddy_par_format, directory_format,
    mrtrix_track_format)
from nianalysis.requirement import (
    fsl509_req, mrtrix3_req, ants2_req, matlab2015_req, noddi_req, fsl510_req)
from arcana.study.base import StudyMetaClass
from arcana.data import FilesetSpec, FieldSpec, AcquiredFilesetSpec
# from arcana.interfaces.iterators import SelectSession
from arcana.parameter import ParameterSpec, SwitchSpec
from .epi import EpiStudy
from nipype.interfaces import fsl
from nianalysis.interfaces.custom.motion_correction import (
    PrepareDWI, AffineMatrixGeneration)


class DiffusionStudy(EpiStudy, metaclass=StudyMetaClass):

    add_data_specs = [
        AcquiredFilesetSpec('dwi_reference', nifti_gz_format, optional=True),
        FilesetSpec('b0', nifti_gz_format, 'extract_b0_pipeline',
                    desc="b0 image"),
<<<<<<< HEAD
        FilesetSpec('noise_residual', mrtrix_format, 'preprocess_pipeline'),
        FilesetSpec('tensor', nifti_gz_format, 'tensor_pipeline'),
        FilesetSpec('fa', nifti_gz_format, 'tensor_metrics_pipeline'),
        FilesetSpec('adc', nifti_gz_format, 'tensor_metrics_pipeline'),
        FilesetSpec('wm_response', text_format, 'response_pipeline'),
        FilesetSpec('gm_response', text_format, 'response_pipeline'),
        FilesetSpec('csf_response', text_format, 'response_pipeline'),
        FilesetSpec('avg_response', text_format,
                    'average_response_pipeline'),
        FilesetSpec('fod', mrtrix_format, 'fod_pipeline'),
        FilesetSpec('bias_correct', nifti_gz_format,
                    'bias_correct_pipeline'),
        FilesetSpec('grad_dirs', fsl_bvecs_format, 'preprocess_pipeline'),
        FilesetSpec('bvalues', fsl_bvals_format, 'preprocess_pipeline'),
        FilesetSpec('eddy_par', eddy_par_format, 'preprocess_pipeline'),
        FilesetSpec('align_mats', directory_format,
=======
        DatasetSpec('noise_residual', mrtrix_format, 'preproc_pipeline'),
        DatasetSpec('tensor', nifti_gz_format, 'tensor_pipeline'),
        DatasetSpec('fa', nifti_gz_format, 'tensor_pipeline'),
        DatasetSpec('adc', nifti_gz_format, 'tensor_pipeline'),
        DatasetSpec('wm_response', text_format, 'response_pipeline'),
        DatasetSpec('gm_response', text_format, 'response_pipeline'),
        DatasetSpec('csf_response', text_format, 'response_pipeline'),
        DatasetSpec('avg_response', text_format, 'average_response_pipeline'),
        DatasetSpec('wm_odf', mrtrix_format, 'fod_pipeline'),
        DatasetSpec('gm_odf', mrtrix_format, 'fod_pipeline'),
        DatasetSpec('csf_odf', mrtrix_format, 'fod_pipeline'),
        DatasetSpec('bias_correct', nifti_gz_format, 'bias_correct_pipeline'),
        DatasetSpec('grad_dirs', fsl_bvecs_format, 'preproc_pipeline'),
        DatasetSpec('bvalues', fsl_bvals_format, 'preproc_pipeline'),
        DatasetSpec('eddy_par', eddy_par_format, 'preproc_pipeline'),
        DatasetSpec('align_mats', directory_format,
>>>>>>> 730db230
                    'intrascan_alignment_pipeline'),
        FilesetSpec('tbss_mean_fa', nifti_gz_format, 'tbss_pipeline',
                    frequency='per_study'),
        FilesetSpec('tbss_proj_fa', nifti_gz_format, 'tbss_pipeline',
                    frequency='per_study'),
        FilesetSpec('tbss_skeleton', nifti_gz_format, 'tbss_pipeline',
                    frequency='per_study'),
        FilesetSpec('tbss_skeleton_mask', nifti_gz_format,
                    'tbss_pipeline', frequency='per_study'),
        FilesetSpec('brain', nifti_gz_format,
                    'brain_extraction_pipeline'),
        FilesetSpec('brain_mask', nifti_gz_format,
                    'brain_extraction_pipeline'),
        FilesetSpec('norm_intensity', mrtrix_format,
                    'intensity_normalisation_pipeline'),
        FilesetSpec('norm_intens_fa_template', mrtrix_format,
                    'intensity_normalisation_pipeline',
                    frequency='per_study'),
        FilesetSpec('norm_intens_wm_mask', mrtrix_format,
                    'intensity_normalisation_pipeline',
                    frequency='per_study'),
        FilesetSpec('global_tracks', mrtrix_track_format,
                    'global_tracking_pipeline'),
        FilesetSpec('wm_mask', mrtrix_format,
                    'global_tracking_pipeline')]

    add_param_specs = [
        ParameterSpec('multi_tissue', True),
        ParameterSpec('preproc_pe_dir', None, dtype=str),
        ParameterSpec('tbss_skel_thresh', 0.2),
        ParameterSpec('fsl_mask_f', 0.25),
        ParameterSpec('bet_robust', True),
        ParameterSpec('bet_f_threshold', 0.2),
        ParameterSpec('bet_reduce_bias', False),
        ParameterSpec('num_global_tracks', int(1e9)),
        ParameterSpec('global_tracks_cutoff', 0.05),
        SwitchSpec('preproc_denoise', False),
        SwitchSpec('response_algorithm', 'tax',
                   ('tax', 'dhollander', 'msmt_5tt')),
        SwitchSpec('fod_algorithm', 'csd', ('csd', 'msmt_csd')),
        SwitchSpec('brain_extract_method', 'mrtrix',
                   ('mrtrix', 'fsl')),
        SwitchSpec('bias_correct_method', 'ants', ('ants', 'fsl'))]

<<<<<<< HEAD
    def preprocess_pipeline(self, **name_maps):  # @UnusedVariable @IgnorePep8
=======
    @property
    def multi_tissue(self):
        return self.branch('response_algorithm',
                           ('msmt_5tt', 'dhollander'))

    def preproc_pipeline(self, **kwargs):  # @UnusedVariable @IgnorePep8
>>>>>>> 730db230
        """
        Performs a series of FSL preprocessing steps, including Eddy and Topup

        Parameters
        ----------
        phase_dir : str{AP|LR|IS}
            The phase encode direction
        """

<<<<<<< HEAD
        # Determine whether we can correct for distortion, i.e. if reference
        # scans are provided
        # Include all references
        references = [fsl_cite, eddy_cite, topup_cite,
                      distort_correct_cite]
        if self.branch('preproc_denoise'):
            references.extend(dwidenoise_cites)
=======
        outputs = [DatasetSpec('preproc', nifti_gz_format),
                   DatasetSpec('grad_dirs', fsl_bvecs_format),
                   DatasetSpec('bvalues', fsl_bvals_format),
                   DatasetSpec('eddy_par', eddy_par_format)]
        citations = [fsl_cite, eddy_cite, topup_cite,
                     distort_correct_cite]
        if self.switch('preproc_denoise'):
            outputs.append(DatasetSpec('noise_residual', mrtrix_format))
            citations.extend(dwidenoise_cites)

        if ('dwi_reference' in self.input_names or
                'reverse_phase' in self.input_names):
            inputs = [DatasetSpec('primary', dicom_format),
                      FieldSpec('ped', dtype=str),
                      FieldSpec('pe_angle', dtype=str)]
            if 'dwi_reference' in self.input_names:
                inputs.append(DatasetSpec('dwi_reference', nifti_gz_format))
            if 'reverse_phase' in self.input_names:
                inputs.append(DatasetSpec('reverse_phase', nifti_gz_format))
            distortion_correction = True
        else:
            inputs = [DatasetSpec('primary', dicom_format)]
            distortion_correction = False
>>>>>>> 730db230

        pipeline = self.pipeline(
            name='preprocess',
            name_maps=name_maps,
            desc=(
                "Preprocess dMRI studies using distortion correction"),
            references=references)

        # Create nodes to gradients to FSL format
        pipeline.add(
            "extract_grad",
            ExtractFSLGradients(),
            inputs={
                'in_file': ('magnitude', dicom_format)},
            outputs={
                'bvecs_file': ('grad_dirs', fsl_bvecs_format),
                'bvals_file': ('bvalues', fsl_bvals_format)},
            requirements=[mrtrix3_req])

        # Denoise the dwi-scan
        if self.branch('preproc_denoise'):
            # Run denoising
<<<<<<< HEAD
            denoise = pipeline.add(
                'denoise',
                DWIDenoise(),
                inputs={
                    'in_file': ('magnitude', nifti_gz_format)},
                requirements=[mrtrix3_req])

            # Calculate residual noise
            subtract_operands = pipeline.add(
                'subtract_operands',
                Merge(2),
                inputs={
                    'in1': ('magnitude', nifti_gz_format)},
                connect={
                    'in2': (denoise, 'noise')})

            pipeline.add(
                'subtract',
                MRCalc(
                    operation='subtract'),
                inputs={},
                connect={
                    'operands': (subtract_operands, 'out')},
                outputs={
                    'out_file': ('noise_residual', mrtrix_format)},
                requirements=[mrtrix3_req])

        # Preproc kwargs
        dwipreproc_kwargs = {}

        if (self.input_provided('dwi_reference') or
                self.input_provided('reverse_phase')):
=======
            denoise = pipeline.create_node(DWIDenoise(), name='denoise',
                                           requirements=[mrtrix3_req])
            denoise.inputs.out_file_ext = '.mif'
            # Calculate residual noise
            subtract_operands = pipeline.create_node(Merge(2),
                                                     name='subtract_operands')
            subtract = pipeline.create_node(MRCalc(), name='subtract',
                                            requirements=[mrtrix3_req])
            subtract.inputs.out_ext = '.mif'
            subtract.inputs.operation = 'subtract'
        dwipreproc = pipeline.create_node(
            DWIPreproc(), name='dwipreproc',
            requirements=[mrtrix3_req, fsl509_req], wall_time=60)
        dwipreproc.inputs.eddy_parameters = '--data_is_shelled '
        dwipreproc.inputs.no_clean_up = True
        dwipreproc.inputs.out_file_ext = '.nii.gz'
        dwipreproc.inputs.temp_dir = 'dwipreproc_tempdir'
        # Create node to reorient preproc out_file
        swap = pipeline.create_node(
            fsl.utils.Reorient2Std(), name='fslreorient2std',
            requirements=[fsl509_req])
        if distortion_correction:
>>>>>>> 730db230
            # Extract b=0 volumes
            dwiextract = pipeline.add(
                'dwiextract',
                ExtractDWIorB0(
                    bzero=True,
                    out_ext='.nii.gz'),
                inputs={
                    'in_file': ('magnitude', dicom_format)},
                requirements=[mrtrix3_req])

            # Get first b=0 from dwi b=0 volumes
            mrconvert = pipeline.add(
                "mrconvert",
                MRConvert(
                    coord=(3, 0)),
                connect={
                    'in_file': (dwiextract, 'out_file')},
                requirements=[mrtrix3_req])

            # Concatenate extracted forward rpe with reverse rpe
            mrcat = pipeline.add(
                'mrcat',
                MRCat(),
                inputs={
                    'second_scan': ((
                        'dwi_reference' if self.input_provided('dwi_reference')
                        else 'reverse_phase'), mrtrix_format)},
                connect={
                    'first_scan': (mrconvert, 'out_file')},
                requirements=[mrtrix3_req])

            # Create node to assign the right PED to the diffusion
            prep_dwi = pipeline.add(
                'prepare_dwi',
                PrepareDWI(),
                inputs={
                    'pe_dir': ('ped', float),
                    'ped_polarity': ('pe_angle', float)})

            dwipreproc_kwargs['rpe_pair'] = True
            if self.parameter('preproc_pe_dir') is not None:
<<<<<<< HEAD
                dwipreproc_kwargs['pe_dir'] = self.parameter('preproc_pe_dir')

            distortion_correction = True
        else:
            distortion_correction = False

        dwipreproc = pipeline.add(
            'dwipreproc',
            DWIPreproc(
                no_clean_up=True,
                out_file_ext='.nii.gz',
                # FIXME: Need to determine this programmatically
                # eddy_parameters = '--data_is_shelled '
                temp_dir='dwipreproc_tempdir',
                **dwipreproc_kwargs),
            connect={
                'se_epi': (mrcat, 'out_file')},
            outputs={
                'eddy_parameters': ('eddy_par', eddy_par_format)},
            requirements=[mrtrix3_req, fsl510_req], wall_time=60)
        if self.branch('preproc_denoise'):
=======
                dwipreproc.inputs.pe_dir = self.parameter('preproc_pe_dir')
            # Connect inputs
            if 'dwi_reference' in self.input_names:
                pipeline.connect_input('dwi_reference', mrcat, 'second_scan')
            elif 'reverse_phase' in self.input_names:
                pipeline.connect_input('reverse_phase', mrcat, 'second_scan')
            else:
                assert False
            pipeline.connect_input('primary', dwiextract, 'in_file')
        # Create nodes to gradients to FSL format
        extract_grad = pipeline.create_node(
            ExtractFSLGradients(), name="extract_grad",
            requirements=[mrtrix3_req])
        # Connect inter-nodes
        if self.switch('preproc_denoise'):
            pipeline.connect_input('primary', denoise, 'in_file')
            pipeline.connect_input('primary', subtract_operands, 'in1')
>>>>>>> 730db230
            pipeline.connect(denoise, 'out_file', dwipreproc, 'in_file')
        else:
            pipeline.connect_input('magnitude', dwipreproc, 'in_file',
                                   dicom_format)
        if distortion_correction:
            pipeline.connect(prep_dwi, 'pe', dwipreproc, 'pe_dir')

        # Create node to reorient preproc out_file
        pipeline.add(
            'fslreorient2std',
            fsl.utils.Reorient2Std(),
            connect={
                'in_file': (dwipreproc, 'out_file')},
            outputs={
                'out_file': ('preproc', nifti_gz_format)},
            requirements=[fsl509_req])

        return pipeline

    def brain_extraction_pipeline(self, **name_maps):  # @UnusedVariable @IgnorePep8
        """
        Generates a whole brain mask using MRtrix's 'dwi2mask' command

        Parameters
        ----------
        mask_tool: Str
            Can be either 'bet' or 'dwi2mask' depending on which mask tool you
            want to use
        """

        if self.branch('brain_extract_method', 'mrtrix'):
            pipeline = self.pipeline(
                'brain_extraction',
                desc="Generate brain mask from b0 images",
                references=[mrtrix_cite],
                name_maps=name_maps)

            # Gradient merge node
            grad_fsl = pipeline.add(
                "grad_fsl",
                MergeTuple(2),
                inputs={
                    'in1': ('grad_dirs', fsl_bvecs_format),
                    'in2': ('bvalues', fsl_bvals_format)})

            # Create mask node
            pipeline.add(
                'dwi2mask',
                BrainMask(
                    out_file='brain_mask.nii.gz'),
                inputs={
                    'in_file': ('preproc', nifti_gz_format)},
                connect={
                    'grad_fsl': (grad_fsl, 'out')},
                outputs={
                    'out_file': ('brain_mask', nifti_gz_format)},
                requirements=[mrtrix3_req])

        else:
            pipeline = super(DiffusionStudy, self).brain_extraction_pipeline(
                **name_maps)
        return pipeline

    def bias_correct_pipeline(self, **name_maps):  # @UnusedVariable @IgnorePep8
        """
        Corrects B1 field inhomogeneities
        """

#             inputs=[FilesetSpec('preproc', nifti_gz_format),
#                     FilesetSpec('brain_mask', nifti_gz_format),
#                     FilesetSpec('grad_dirs', fsl_bvecs_format),
#                     FilesetSpec('bvalues', fsl_bvals_format)],
#             outputs=[FilesetSpec('bias_correct', nifti_gz_format)],

        bias_method = self.parameter('bias_correct_method')
        pipeline = self.pipeline(
            name='bias_correct',
            desc="Corrects for B1 field inhomogeneity",
            references=[fast_cite,
                        (n4_cite if bias_method == 'ants' else fsl_cite)],
            name_maps=name_maps)
        # Create bias correct node
        bias_correct = pipeline.add(
            "bias_correct", DWIBiasCorrect(),
            requirements=(
                [mrtrix3_req] +
                [ants2_req if bias_method == 'ants' else fsl509_req]))
        bias_correct.inputs.method = bias_method
        # Gradient merge node
        fsl_grads = pipeline.add(
            "fsl_grads",
            MergeTuple(2))
        # Connect nodes
        pipeline.connect(fsl_grads, 'out', bias_correct, 'grad_fsl')
        # Connect to inputs
        pipeline.connect_input('grad_dirs', fsl_grads, 'in1')
        pipeline.connect_input('bvalues', fsl_grads, 'in2')
        pipeline.connect_input('preproc', bias_correct, 'in_file')
        pipeline.connect_input('brain_mask', bias_correct, 'mask')
        # Connect to outputs
        pipeline.connect_output('bias_correct', bias_correct, 'out_file')
        # Check inputs/output are connected
        return pipeline

    def intensity_normalisation_pipeline(self, **name_maps):

#             inputs=[FilesetSpec('bias_correct', nifti_gz_format),
#                     FilesetSpec('brain_mask', nifti_gz_format),
#                     FilesetSpec('grad_dirs', fsl_bvecs_format),
#                     FilesetSpec('bvalues', fsl_bvals_format)],
#             outputs=[FilesetSpec('norm_intensity', mrtrix_format),
#                      FilesetSpec('norm_intens_fa_template', mrtrix_format,
#                                  frequency='per_study'),
#                      FilesetSpec('norm_intens_wm_mask', mrtrix_format,
#                                  frequency='per_study')],
        pipeline = self.pipeline(
            name='intensity_normalization',
            desc="Corrects for B1 field inhomogeneity",
            references=[mrtrix3_req],
            name_maps=name_maps)
        # Convert from nifti to mrtrix format
        grad_merge = pipeline.add("grad_merge", MergeTuple(2))
        mrconvert = pipeline.add('mrconvert', MRConvert())
        mrconvert.inputs.out_ext = '.mif'
        # Set up join nodes
        fields = ['dwis', 'masks', 'subject_ids', 'visit_ids']
        join_subjects = pipeline.add(
            'join_subjects',
            IdentityInterface(fields),
            joinsource=self.SUBJECT_ID,
            joinfield=fields)
        join_visits = pipeline.add(
            'join_visits',
            Chain(fields),
            joinsource=self.VISIT_ID,
            joinfield=fields)
        # Set up expand nodes
        select = pipeline.add(
            'expand', SelectSession())
        # Intensity normalization
        intensity_norm = pipeline.add(
            'dwiintensitynorm', DWIIntensityNorm())
        # Connect inputs
        pipeline.connect_input('bias_correct', mrconvert, 'in_file')
        pipeline.connect_input('grad_dirs', grad_merge, 'in1')
        pipeline.connect_input('bvalues', grad_merge, 'in2')
        pipeline.connect_subject_id(join_subjects, 'subject_ids')
        pipeline.connect_visit_id(join_subjects, 'visit_ids')
        pipeline.connect_subject_id(select, 'subject_id')
        pipeline.connect_visit_id(select, 'visit_id')
        pipeline.connect_input('brain_mask', join_subjects, 'masks')
        # Internal connections
        pipeline.connect(grad_merge, 'out', mrconvert, 'grad_fsl')
        pipeline.connect(mrconvert, 'out_file', join_subjects, 'dwis')
        pipeline.connect(join_subjects, 'dwis', join_visits, 'dwis')
        pipeline.connect(join_subjects, 'masks', join_visits, 'masks')
        pipeline.connect(join_subjects, 'subject_ids', join_visits,
                         'subject_ids')
        pipeline.connect(join_subjects, 'visit_ids', join_visits,
                         'visit_ids')
        pipeline.connect(join_visits, 'dwis', intensity_norm, 'in_files')
        pipeline.connect(join_visits, 'masks', intensity_norm, 'masks')
        pipeline.connect(join_visits, 'subject_ids', select, 'subject_ids')
        pipeline.connect(join_visits, 'visit_ids', select, 'visit_ids')
        pipeline.connect(intensity_norm, 'out_files', select, 'items')
        # Connect outputs
        pipeline.connect_output('norm_intensity', select, 'item')
        pipeline.connect_output('norm_intens_fa_template', intensity_norm,
                                'fa_template')
        pipeline.connect_output('norm_intens_wm_mask', intensity_norm,
                                'wm_mask')
        return pipeline

    def tensor_pipeline(self, **name_maps):  # @UnusedVariable
        """
        Fits the apparrent diffusion tensor (DT) to each voxel of the image
        """

#             inputs=[FilesetSpec('bias_correct', nifti_gz_format),
#                     FilesetSpec('grad_dirs', fsl_bvecs_format),
#                     FilesetSpec('bvalues', fsl_bvals_format),
#                     FilesetSpec('brain_mask', nifti_gz_format)],
#             outputs=[FilesetSpec('tensor', nifti_gz_format)],

        pipeline = self.pipeline(
            name='tensor',
            desc=("Estimates the apparent diffusion tensor in each "
                  "voxel"),
            references=[],
            name_maps=name_maps)
        # Create tensor fit node
        dwi2tensor = pipeline.add(
            'dwi2tensor',
            FitTensor())
        dwi2tensor.inputs.out_file = 'dti.nii.gz'
        # Gradient merge node
        fsl_grads = pipeline.add("fsl_grads", MergeTuple(2))
        # Connect nodes
        pipeline.connect(fsl_grads, 'out', dwi2tensor, 'grad_fsl')
        # Connect to inputs
        pipeline.connect_input('grad_dirs', fsl_grads, 'in1')
        pipeline.connect_input('bvalues', fsl_grads, 'in2')
        pipeline.connect_input('bias_correct', dwi2tensor, 'in_file')
        pipeline.connect_input('brain_mask', dwi2tensor, 'in_mask')
        # Connect to outputs
        pipeline.connect_output('tensor', dwi2tensor, 'out_file')
        # Check inputs/output are connected
        return pipeline

    def tensor_metrics_pipeline(self, **name_maps):  # @UnusedVariable
        """
        Fits the apparrent diffusion tensor (DT) to each voxel of the image
        """

#             inputs=[FilesetSpec('tensor', nifti_gz_format),
#                     FilesetSpec('brain_mask', nifti_gz_format)],
#             outputs=[FilesetSpec('fa', nifti_gz_format),
#                      FilesetSpec('adc', nifti_gz_format)],
        pipeline = self.pipeline(
            name='fa',
            desc=("Calculates the FA and ADC from a tensor image"),
            references=[],
            name_maps=name_maps)
        # Create tensor fit node
        metrics = pipeline.add(
            'metrics',
            TensorMetrics(),
            requirements=[mrtrix3_req])
        metrics.inputs.out_fa = 'fa.nii.gz'
        metrics.inputs.out_adc = 'adc.nii.gz'
        # Connect to inputs
        pipeline.connect_input('tensor', metrics, 'in_file')
        pipeline.connect_input('brain_mask', metrics, 'in_mask')
        # Connect to outputs
        pipeline.connect_output('fa', metrics, 'out_fa')
        pipeline.connect_output('adc', metrics, 'out_adc')
        # Check inputs/output are connected
        return pipeline

    def response_pipeline(self, **name_maps):  # @UnusedVariable
        """
        Estimates the fibre orientation distribution (FOD) using constrained
        spherical deconvolution

        Parameters
        ----------
        response_algorithm : str
            Algorithm used to estimate the response
        """
<<<<<<< HEAD
#         outputs = [FilesetSpec('wm_response', text_format)]
#         if self.branch('response_algorithm', ('dhollander', 'msmt_5tt')):
#             outputs.append(FilesetSpec('gm_response', text_format))
#             outputs.append(FilesetSpec('csf_response', text_format))

#             inputs=[FilesetSpec('bias_correct', nifti_gz_format),
#                     FilesetSpec('grad_dirs', fsl_bvecs_format),
#                     FilesetSpec('bvalues', fsl_bvals_format),
#                     FilesetSpec('brain_mask', nifti_gz_format)],
#             outputs=outputs,

        pipeline = self.pipeline(
=======
        outputs = [DatasetSpec('wm_response', text_format)]
        if self.multi_tissue:
            outputs.append(DatasetSpec('gm_response', text_format))
            outputs.append(DatasetSpec('csf_response', text_format))
        pipeline = self.create_pipeline(
>>>>>>> 730db230
            name='response',
            desc=("Estimates the fibre response function"),
            references=[mrtrix_cite],
            name_maps=name_maps)
        # Create fod fit node
        response = pipeline.add(
            'response',
            ResponseSD(),
            requirements=[mrtrix3_req])
        response.inputs.algorithm = self.parameter('response_algorithm')
        # Gradient merge node
        fsl_grads = pipeline.add(
            "fsl_grads",
            MergeTuple(2))
        # Connect nodes
        pipeline.connect(fsl_grads, 'out', response, 'grad_fsl')
        # Connect to inputs
        pipeline.connect_input('grad_dirs', fsl_grads, 'in1')
        pipeline.connect_input('bvalues', fsl_grads, 'in2')
        pipeline.connect_input('bias_correct', response, 'in_file')
        pipeline.connect_input('brain_mask', response, 'in_mask')
        # Connect to outputs
        pipeline.connect_output('wm_response', response, 'wm_file')
        if self.multi_tissue:
            response.inputs.gm_file = 'gm.txt'
            response.inputs.csf_file = 'csf.txt'
            pipeline.connect_output('gm_response', response, 'gm_file')
            pipeline.connect_output('csf_response', response, 'csf_file')
        # Check inputs/output are connected
        return pipeline

    def average_response_pipeline(self, **name_maps):
        """
        Averages the estimate response function over all subjects in the
        project
        """

#             inputs=[FilesetSpec('wm_response', text_format)],
#             outputs=[FilesetSpec('avg_response', text_format,
#                                  frequency='per_study')],
        pipeline = self.pipeline(
            name='average_response',
            desc=(
                "Averages the fibre response function over the project"),
            references=[mrtrix_cite],
            name_maps=name_maps)
        join_subjects = pipeline.add(
            'join_subjects',
            IdentityInterface(['responses']),
            joinsource=self.SUBJECT_ID,
            joinfield=['responses'])
        join_visits = pipeline.add(
            'join_visits',
            Chain(['responses']),
            joinsource=self.VISIT_ID,
            joinfield=['responses'])
        avg_response = pipeline.add('avg_response', AverageResponse())
        # Connect inputs
        pipeline.connect_input('wm_response', join_subjects, 'responses')
        # Connect inter-nodes
        pipeline.connect(join_subjects, 'responses', join_visits, 'responses')
        pipeline.connect(join_visits, 'responses', avg_response, 'in_files')
        # Connect outputs
        pipeline.connect_output('avg_response', avg_response, 'out_file')
        # Check inputs/output are connected
        return pipeline

    def fod_pipeline(self, **name_maps):  # @UnusedVariable
        """
        Estimates the fibre orientation distribution (FOD) using constrained
        spherical deconvolution

        Parameters
        ----------
        """
<<<<<<< HEAD

#             inputs=[FilesetSpec('bias_correct', nifti_gz_format),
#                     FilesetSpec('grad_dirs', fsl_bvecs_format),
#                     FilesetSpec('bvalues', fsl_bvals_format),
#                     FilesetSpec('wm_response', text_format),
#                     FilesetSpec('brain_mask', nifti_gz_format)],
#             outputs=[FilesetSpec('fod', nifti_gz_format)],
        pipeline = self.pipeline(
            name='fod',
            desc=("Estimates the fibre orientation distribution in each"
                  " voxel"),
            references=[mrtrix_cite],
            name_maps=name_maps)
        if self.branch('fod_algorithm', 'msmt_csd'):
            pipeline.add_input(FilesetSpec('gm_response', text_format))
            pipeline.add_input(FilesetSpec('csf_response', text_format))
        # Create fod fit node
        dwi2fod = pipeline.add(
            'dwi2fod',
            EstimateFOD(),
            requirements=[mrtrix3_req])
        dwi2fod.inputs.algorithm = self.parameter('fod_algorithm')
=======
        inputs = [DatasetSpec('bias_correct', nifti_gz_format),
                  DatasetSpec('grad_dirs', fsl_bvecs_format),
                  DatasetSpec('bvalues', fsl_bvals_format),
                  DatasetSpec('wm_response', text_format),
                  DatasetSpec('brain_mask', nifti_gz_format)]
        outputs = [DatasetSpec('wm_odf', mrtrix_format)]
        if self.multi_tissue:
            inputs.append(DatasetSpec('gm_response', text_format))
            inputs.append(DatasetSpec('csf_response', text_format))
            outputs.append(DatasetSpec('gm_odf', mrtrix_format))
            outputs.append(DatasetSpec('csf_odf', mrtrix_format))
            algorithm = 'msmt_csd'
        else:
            algorithm = 'csd'
        pipeline = self.create_pipeline(
            name='fod',
            inputs=inputs,
            outputs=outputs,
            desc=("Estimates the fibre orientation distribution in each"
                  " voxel"),
            version=1,
            citations=[mrtrix_cite],
            **kwargs)

        # Create fod fit node
        dwi2fod = pipeline.create_node(EstimateFOD(), name='dwi2fod',
                                       requirements=[mrtrix3_req])
        dwi2fod.inputs.algorithm = algorithm
>>>>>>> 730db230
        # Gradient merge node
        fsl_grads = pipeline.add("fsl_grads", MergeTuple(2))
        # Connect nodes
        pipeline.connect(fsl_grads, 'out', dwi2fod, 'grad_fsl')
        # Connect to inputs
        pipeline.connect_input('grad_dirs', fsl_grads, 'in1')
        pipeline.connect_input('bvalues', fsl_grads, 'in2')
        pipeline.connect_input('bias_correct', dwi2fod, 'in_file')
        pipeline.connect_input('wm_response', dwi2fod, 'wm_txt')
        pipeline.connect_input('brain_mask', dwi2fod, 'mask_file')
        # Connect to outputs
        pipeline.connect_output('wm_odf', dwi2fod, 'wm_odf')
        # If multi-tissue 
        if self.multi_tissue:
            pipeline.connect_input('gm_response', dwi2fod, 'gm_txt')
            pipeline.connect_input('csf_response', dwi2fod, 'csf_txt')
            dwi2fod.inputs.gm_odf = 'gm.mif'
            dwi2fod.inputs.csf_odf = 'csf.mif'
            pipeline.connect_output('gm_odf', dwi2fod, 'gm_odf')
            pipeline.connect_output('csf_odf', dwi2fod, 'csf_odf')
        # Check inputs/output are connected
        return pipeline

    def tbss_pipeline(self, **name_maps):  # @UnusedVariable

#             inputs=[FilesetSpec('fa', nifti_gz_format)],
#             outputs=[FilesetSpec('tbss_mean_fa', nifti_gz_format),
#                      FilesetSpec('tbss_proj_fa', nifti_gz_format,
#                                  frequency='per_study'),
#                      FilesetSpec('tbss_skeleton', nifti_gz_format,
#                                  frequency='per_study'),
#                      FilesetSpec('tbss_skeleton_mask', nifti_gz_format,
#                                  frequency='per_study')],
        pipeline = self.pipeline(
            name='tbss',
            references=[tbss_cite, fsl_cite],
            name_maps=name_maps)
        # Create TBSS workflow
        tbss = create_tbss_all(name='tbss')
        # Connect inputs
        pipeline.connect_input('fa', tbss, 'inputnode.fa_list')
        # Connect outputs
        pipeline.connect_output('tbss_mean_fa', tbss,
                                'outputnode.meanfa_file')
        pipeline.connect_output('tbss_proj_fa', tbss,
                                'outputnode.projectedfa_file')
        pipeline.connect_output('tbss_skeleton', tbss,
                                'outputnode.skeleton_file')
        pipeline.connect_output('tbss_skeleton_mask', tbss,
                                'outputnode.skeleton_mask')
        # Check inputs/output are connected
        return pipeline

    def extract_b0_pipeline(self, **name_maps):  # @UnusedVariable
        """
        Extracts the b0 images from a DWI study and takes their mean
        """

#             inputs=[FilesetSpec('bias_correct', nifti_gz_format),
#                     FilesetSpec('grad_dirs', fsl_bvecs_format),
#                     FilesetSpec('bvalues', fsl_bvals_format)],
#             outputs=[FilesetSpec('b0', nifti_gz_format)],
        pipeline = self.pipeline(
            name='extract_b0',
            desc="Extract b0 image from a DWI study",
            references=[mrtrix_cite],
            name_maps=name_maps)
        # Gradient merge node
        fsl_grads = pipeline.add("fsl_grads", MergeTuple(2))
        # Extraction node
        extract_b0s = pipeline.add(
            'extract_b0s', ExtractDWIorB0(),
            requirements=[mrtrix3_req])
        extract_b0s.inputs.bzero = True
        extract_b0s.inputs.quiet = True
        # FIXME: Need a registration step before the mean
        # Mean calculation node
        mean = pipeline.add(
            "mean",
            MRMath(),
            requirements=[mrtrix3_req])
        mean.inputs.axis = 3
        mean.inputs.operation = 'mean'
        mean.inputs.quiet = True
        # Convert to Nifti
        mrconvert = pipeline.add("output_conversion", MRConvert(),
                                         requirements=[mrtrix3_req])
        mrconvert.inputs.out_ext = '.nii.gz'
        mrconvert.inputs.quiet = True
        # Connect inputs
        pipeline.connect_input('bias_correct', extract_b0s, 'in_file')
        pipeline.connect_input('grad_dirs', fsl_grads, 'in1')
        pipeline.connect_input('bvalues', fsl_grads, 'in2')
        # Connect between nodes
        pipeline.connect(extract_b0s, 'out_file', mean, 'in_files')
        pipeline.connect(fsl_grads, 'out', extract_b0s, 'grad_fsl')
        pipeline.connect(mean, 'out_file', mrconvert, 'in_file')
        # Connect outputs
        pipeline.connect_output('b0', mrconvert, 'out_file')
        # Check inputs/outputs are connected
        return pipeline

    def global_tracking_pipeline(self, **name_maps):

#         inputs=[FilesetSpec('fod', mrtrix_format),
#                 FilesetSpec('bias_correct', nifti_gz_format),
#                 FilesetSpec('brain_mask', nifti_gz_format),
#                 FilesetSpec('wm_response', text_format),
#                 FilesetSpec('grad_dirs', fsl_bvecs_format),
#                 FilesetSpec('bvalues', fsl_bvals_format)],
#         outputs=[FilesetSpec('global_tracks', mrtrix_track_format)],

        pipeline = self.pipeline(
            name='global_tracking',
            desc="Extract b0 image from a DWI study",
            references=[mrtrix_cite],
            name_maps=name_maps)
        tck = pipeline.add(
            'tracking',
            Tractography())
        tck.inputs.n_tracks = self.parameter('num_global_tracks')
        tck.inputs.cutoff = self.parameter(
            'global_tracks_cutoff')
        mask = pipeline.add(
            'mask',
            DWI2Mask())
        # Add gradients to input image
        fsl_grads = pipeline.add(
            "fsl_grads",
            MergeTuple(2))
        pipeline.connect(fsl_grads, 'out', mask, 'grad_fsl')
        pipeline.connect(mask, 'out_file', tck, 'seed_image')
        pipeline.connect_input('fod', tck, 'in_file')
        pipeline.connect_input('bias_correct', mask, 'in_file')
        pipeline.connect_input('grad_dirs', fsl_grads, 'in1')
        pipeline.connect_input('bvalues', fsl_grads, 'in2')
        pipeline.connect_output('global_tracks', tck, 'out_file')
        return pipeline

    def intrascan_alignment_pipeline(self, **name_maps):

#             inputs=[FilesetSpec('preproc', nifti_gz_format),
#                     FilesetSpec('eddy_par', eddy_par_format)],
#             outputs=[
#                 FilesetSpec('align_mats', directory_format)],

        pipeline = self.pipeline(
            name='affine_mat_generation',
            desc=("Generation of the affine matrices for the main dwi "
                  "sequence starting from eddy motion parameters"),
            references=[fsl_cite],
            name_maps=name_maps)

        aff_mat = pipeline.add('gen_aff_mats',
                                       AffineMatrixGeneration())
        pipeline.connect_input('preproc', aff_mat, 'reference_image')
        pipeline.connect_input(
            'eddy_par', aff_mat, 'motion_parameters')
        pipeline.connect_output(
            'align_mats', aff_mat, 'affine_matrices')
        return pipeline


class NODDIStudy(DiffusionStudy, metaclass=StudyMetaClass):

    add_data_specs = [
        AcquiredFilesetSpec('low_b_dw_scan', mrtrix_format),
        AcquiredFilesetSpec('high_b_dw_scan', mrtrix_format),
        FilesetSpec('dwi_scan', mrtrix_format, 'concatenate_pipeline'),
        FilesetSpec('ficvf', nifti_format, 'noddi_fitting_pipeline'),
        FilesetSpec('odi', nifti_format, 'noddi_fitting_pipeline'),
        FilesetSpec('fiso', nifti_format, 'noddi_fitting_pipeline'),
        FilesetSpec('fibredirs_xvec', nifti_format, 'noddi_fitting_pipeline'),
        FilesetSpec('fibredirs_yvec', nifti_format, 'noddi_fitting_pipeline'),
        FilesetSpec('fibredirs_zvec', nifti_format, 'noddi_fitting_pipeline'),
        FilesetSpec('fmin', nifti_format, 'noddi_fitting_pipeline'),
        FilesetSpec('kappa', nifti_format, 'noddi_fitting_pipeline'),
        FilesetSpec('error_code', nifti_format, 'noddi_fitting_pipeline')]

    add_param_specs = [ParameterSpec('noddi_model',
                                         'WatsonSHStickTortIsoV_B0'),
                           SwitchSpec('single_slice', False)]

    def concatenate_pipeline(self, **name_maps):  # @UnusedVariable
        """
        Concatenates two dMRI filesets (with different b-values) along the
        DW encoding (4th) axis
        """
#             inputs=[FilesetSpec('low_b_dw_scan', mrtrix_format),
#                     FilesetSpec('high_b_dw_scan', mrtrix_format)],
#             outputs=[FilesetSpec('dwi_scan', mrtrix_format)],        
        pipeline = self.pipeline(
            name='concatenation',

            desc=(
                "Concatenate low and high b-value dMRI filesets for NODDI "
                "processing"),
            references=[mrtrix_cite],
            name_maps=name_maps)
        # Create concatenation node
        mrcat = pipeline.add('mrcat', MRCat(),
                                     requirements=[mrtrix3_req])
        mrcat.inputs.quiet = True
        # Connect inputs
        pipeline.connect_input('low_b_dw_scan', mrcat, 'first_scan')
        pipeline.connect_input('high_b_dw_scan', mrcat, 'second_scan')
        # Connect outputs
        pipeline.connect_output('dwi_scan', mrcat, 'out_file')
        # Check inputs/outputs are connected
        return pipeline

    def noddi_fitting_pipeline(self, **name_maps):  # @UnusedVariable
        """
        Creates a ROI in which the NODDI processing will be performed

        Parameters
        ----------
        single_slice: Int
            If provided the processing is only performed on a single slice
            (for testing)
        noddi_model: Str
            Name of the NODDI model to use for the fitting
        nthreads: Int
            Number of processes to use
        """
        pipeline_name = 'noddi_fitting'
        inputs = [FilesetSpec('bias_correct', nifti_gz_format),
                  FilesetSpec('grad_dirs', fsl_bvecs_format),
                  FilesetSpec('bvalues', fsl_bvals_format)]
        if self.branch('single_slice'):
            inputs.append(FilesetSpec('eroded_mask', nifti_gz_format))
        else:
            inputs.append(FilesetSpec('brain_mask', nifti_gz_format))
        pipeline = self.pipeline(
            name=pipeline_name,
            inputs=inputs,
            outputs=[FilesetSpec('ficvf', nifti_format),
                     FilesetSpec('odi', nifti_format),
                     FilesetSpec('fiso', nifti_format),
                     FilesetSpec('fibredirs_xvec', nifti_format),
                     FilesetSpec('fibredirs_yvec', nifti_format),
                     FilesetSpec('fibredirs_zvec', nifti_format),
                     FilesetSpec('fmin', nifti_format),
                     FilesetSpec('kappa', nifti_format),
                     FilesetSpec('error_code', nifti_format)],
            desc=(
                "Creates a ROI in which the NODDI processing will be "
                "performed"),
            references=[noddi_cite],
            name_maps=name_maps)
        # Create node to unzip the nifti files
        unzip_bias_correct = pipeline.add(
            "unzip_bias_correct", MRConvert(),
            requirements=[mrtrix3_req])
        unzip_bias_correct.inputs.out_ext = 'nii'
        unzip_bias_correct.inputs.quiet = True
        unzip_mask = pipeline.add("unzip_mask", MRConvert(),
                                  requirements=[mrtrix3_req])
        unzip_mask.inputs.out_ext = 'nii'
        unzip_mask.inputs.quiet = True
        # Create create-roi node
        create_roi = pipeline.add(
            'create_roi',
            CreateROI(),
            requirements=[noddi_req, matlab2015_req],
            memory=4000)
        pipeline.connect(unzip_bias_correct, 'out_file', create_roi, 'in_file')
        pipeline.connect(unzip_mask, 'out_file', create_roi, 'brain_mask')
        # Create batch-fitting node
        batch_fit = pipeline.add(
            "batch_fit", BatchNODDIFitting(),
            requirements=[noddi_req, matlab2015_req], wall_time=180,
            memory=8000)
        batch_fit.inputs.model = self.parameter('noddi_model')
        batch_fit.inputs.nthreads = self.processor.num_processes
        pipeline.connect(create_roi, 'out_file', batch_fit, 'roi_file')
        # Create output node
        save_params = pipeline.add(
            "save_params",
            SaveParamsAsNIfTI(),
            requirements=[noddi_req, matlab2015_req],
            memory=4000)
        save_params.inputs.output_prefix = 'params'
        pipeline.connect(batch_fit, 'out_file', save_params, 'params_file')
        pipeline.connect(create_roi, 'out_file', save_params, 'roi_file')
        pipeline.connect(unzip_mask, 'out_file', save_params,
                         'brain_mask_file')
        # Connect inputs
        pipeline.connect_input('bias_correct', unzip_bias_correct, 'in_file')
        if pipeline.branch('single_slice'):
            pipeline.connect_input('brain_mask', unzip_mask, 'in_file')
        else:
            pipeline.connect_input('eroded_mask', unzip_mask, 'in_file')
        pipeline.connect_input('grad_dirs', batch_fit, 'bvecs_file')
        pipeline.connect_input('bvalues', batch_fit, 'bvals_file')
        # Connect outputs
        pipeline.connect_output('ficvf', save_params, 'ficvf')
        pipeline.connect_output('odi', save_params, 'odi')
        pipeline.connect_output('fiso', save_params, 'fiso')
        pipeline.connect_output('fibredirs_xvec', save_params,
                                'fibredirs_xvec')
        pipeline.connect_output('fibredirs_yvec', save_params,
                                'fibredirs_yvec')
        pipeline.connect_output('fibredirs_zvec', save_params,
                                'fibredirs_zvec')
        pipeline.connect_output('fmin', save_params, 'fmin')
        pipeline.connect_output('kappa', save_params, 'kappa')
        pipeline.connect_output('error_code', save_params, 'error_code')
        # Check inputs/outputs are connected
        return pipeline<|MERGE_RESOLUTION|>--- conflicted
+++ resolved
@@ -36,7 +36,6 @@
         AcquiredFilesetSpec('dwi_reference', nifti_gz_format, optional=True),
         FilesetSpec('b0', nifti_gz_format, 'extract_b0_pipeline',
                     desc="b0 image"),
-<<<<<<< HEAD
         FilesetSpec('noise_residual', mrtrix_format, 'preprocess_pipeline'),
         FilesetSpec('tensor', nifti_gz_format, 'tensor_pipeline'),
         FilesetSpec('fa', nifti_gz_format, 'tensor_metrics_pipeline'),
@@ -46,31 +45,15 @@
         FilesetSpec('csf_response', text_format, 'response_pipeline'),
         FilesetSpec('avg_response', text_format,
                     'average_response_pipeline'),
-        FilesetSpec('fod', mrtrix_format, 'fod_pipeline'),
+        DatasetSpec('wm_odf', mrtrix_format, 'fod_pipeline'),
+        DatasetSpec('gm_odf', mrtrix_format, 'fod_pipeline'),
+        DatasetSpec('csf_odf', mrtrix_format, 'fod_pipeline'),
         FilesetSpec('bias_correct', nifti_gz_format,
                     'bias_correct_pipeline'),
         FilesetSpec('grad_dirs', fsl_bvecs_format, 'preprocess_pipeline'),
         FilesetSpec('bvalues', fsl_bvals_format, 'preprocess_pipeline'),
         FilesetSpec('eddy_par', eddy_par_format, 'preprocess_pipeline'),
         FilesetSpec('align_mats', directory_format,
-=======
-        DatasetSpec('noise_residual', mrtrix_format, 'preproc_pipeline'),
-        DatasetSpec('tensor', nifti_gz_format, 'tensor_pipeline'),
-        DatasetSpec('fa', nifti_gz_format, 'tensor_pipeline'),
-        DatasetSpec('adc', nifti_gz_format, 'tensor_pipeline'),
-        DatasetSpec('wm_response', text_format, 'response_pipeline'),
-        DatasetSpec('gm_response', text_format, 'response_pipeline'),
-        DatasetSpec('csf_response', text_format, 'response_pipeline'),
-        DatasetSpec('avg_response', text_format, 'average_response_pipeline'),
-        DatasetSpec('wm_odf', mrtrix_format, 'fod_pipeline'),
-        DatasetSpec('gm_odf', mrtrix_format, 'fod_pipeline'),
-        DatasetSpec('csf_odf', mrtrix_format, 'fod_pipeline'),
-        DatasetSpec('bias_correct', nifti_gz_format, 'bias_correct_pipeline'),
-        DatasetSpec('grad_dirs', fsl_bvecs_format, 'preproc_pipeline'),
-        DatasetSpec('bvalues', fsl_bvals_format, 'preproc_pipeline'),
-        DatasetSpec('eddy_par', eddy_par_format, 'preproc_pipeline'),
-        DatasetSpec('align_mats', directory_format,
->>>>>>> 730db230
                     'intrascan_alignment_pipeline'),
         FilesetSpec('tbss_mean_fa', nifti_gz_format, 'tbss_pipeline',
                     frequency='per_study'),
@@ -114,17 +97,13 @@
         SwitchSpec('brain_extract_method', 'mrtrix',
                    ('mrtrix', 'fsl')),
         SwitchSpec('bias_correct_method', 'ants', ('ants', 'fsl'))]
-
-<<<<<<< HEAD
-    def preprocess_pipeline(self, **name_maps):  # @UnusedVariable @IgnorePep8
-=======
+    
     @property
     def multi_tissue(self):
         return self.branch('response_algorithm',
-                           ('msmt_5tt', 'dhollander'))
-
-    def preproc_pipeline(self, **kwargs):  # @UnusedVariable @IgnorePep8
->>>>>>> 730db230
+                           ('msmt_5tt', 'dhollander'))    
+
+    def preprocess_pipeline(self, **name_maps):  # @UnusedVariable @IgnorePep8
         """
         Performs a series of FSL preprocessing steps, including Eddy and Topup
 
@@ -134,7 +113,6 @@
             The phase encode direction
         """
 
-<<<<<<< HEAD
         # Determine whether we can correct for distortion, i.e. if reference
         # scans are provided
         # Include all references
@@ -142,31 +120,6 @@
                       distort_correct_cite]
         if self.branch('preproc_denoise'):
             references.extend(dwidenoise_cites)
-=======
-        outputs = [DatasetSpec('preproc', nifti_gz_format),
-                   DatasetSpec('grad_dirs', fsl_bvecs_format),
-                   DatasetSpec('bvalues', fsl_bvals_format),
-                   DatasetSpec('eddy_par', eddy_par_format)]
-        citations = [fsl_cite, eddy_cite, topup_cite,
-                     distort_correct_cite]
-        if self.switch('preproc_denoise'):
-            outputs.append(DatasetSpec('noise_residual', mrtrix_format))
-            citations.extend(dwidenoise_cites)
-
-        if ('dwi_reference' in self.input_names or
-                'reverse_phase' in self.input_names):
-            inputs = [DatasetSpec('primary', dicom_format),
-                      FieldSpec('ped', dtype=str),
-                      FieldSpec('pe_angle', dtype=str)]
-            if 'dwi_reference' in self.input_names:
-                inputs.append(DatasetSpec('dwi_reference', nifti_gz_format))
-            if 'reverse_phase' in self.input_names:
-                inputs.append(DatasetSpec('reverse_phase', nifti_gz_format))
-            distortion_correction = True
-        else:
-            inputs = [DatasetSpec('primary', dicom_format)]
-            distortion_correction = False
->>>>>>> 730db230
 
         pipeline = self.pipeline(
             name='preprocess',
@@ -189,7 +142,6 @@
         # Denoise the dwi-scan
         if self.branch('preproc_denoise'):
             # Run denoising
-<<<<<<< HEAD
             denoise = pipeline.add(
                 'denoise',
                 DWIDenoise(),
@@ -222,30 +174,6 @@
 
         if (self.input_provided('dwi_reference') or
                 self.input_provided('reverse_phase')):
-=======
-            denoise = pipeline.create_node(DWIDenoise(), name='denoise',
-                                           requirements=[mrtrix3_req])
-            denoise.inputs.out_file_ext = '.mif'
-            # Calculate residual noise
-            subtract_operands = pipeline.create_node(Merge(2),
-                                                     name='subtract_operands')
-            subtract = pipeline.create_node(MRCalc(), name='subtract',
-                                            requirements=[mrtrix3_req])
-            subtract.inputs.out_ext = '.mif'
-            subtract.inputs.operation = 'subtract'
-        dwipreproc = pipeline.create_node(
-            DWIPreproc(), name='dwipreproc',
-            requirements=[mrtrix3_req, fsl509_req], wall_time=60)
-        dwipreproc.inputs.eddy_parameters = '--data_is_shelled '
-        dwipreproc.inputs.no_clean_up = True
-        dwipreproc.inputs.out_file_ext = '.nii.gz'
-        dwipreproc.inputs.temp_dir = 'dwipreproc_tempdir'
-        # Create node to reorient preproc out_file
-        swap = pipeline.create_node(
-            fsl.utils.Reorient2Std(), name='fslreorient2std',
-            requirements=[fsl509_req])
-        if distortion_correction:
->>>>>>> 730db230
             # Extract b=0 volumes
             dwiextract = pipeline.add(
                 'dwiextract',
@@ -287,7 +215,6 @@
 
             dwipreproc_kwargs['rpe_pair'] = True
             if self.parameter('preproc_pe_dir') is not None:
-<<<<<<< HEAD
                 dwipreproc_kwargs['pe_dir'] = self.parameter('preproc_pe_dir')
 
             distortion_correction = True
@@ -309,25 +236,6 @@
                 'eddy_parameters': ('eddy_par', eddy_par_format)},
             requirements=[mrtrix3_req, fsl510_req], wall_time=60)
         if self.branch('preproc_denoise'):
-=======
-                dwipreproc.inputs.pe_dir = self.parameter('preproc_pe_dir')
-            # Connect inputs
-            if 'dwi_reference' in self.input_names:
-                pipeline.connect_input('dwi_reference', mrcat, 'second_scan')
-            elif 'reverse_phase' in self.input_names:
-                pipeline.connect_input('reverse_phase', mrcat, 'second_scan')
-            else:
-                assert False
-            pipeline.connect_input('primary', dwiextract, 'in_file')
-        # Create nodes to gradients to FSL format
-        extract_grad = pipeline.create_node(
-            ExtractFSLGradients(), name="extract_grad",
-            requirements=[mrtrix3_req])
-        # Connect inter-nodes
-        if self.switch('preproc_denoise'):
-            pipeline.connect_input('primary', denoise, 'in_file')
-            pipeline.connect_input('primary', subtract_operands, 'in1')
->>>>>>> 730db230
             pipeline.connect(denoise, 'out_file', dwipreproc, 'in_file')
         else:
             pipeline.connect_input('magnitude', dwipreproc, 'in_file',
@@ -577,7 +485,6 @@
         response_algorithm : str
             Algorithm used to estimate the response
         """
-<<<<<<< HEAD
 #         outputs = [FilesetSpec('wm_response', text_format)]
 #         if self.branch('response_algorithm', ('dhollander', 'msmt_5tt')):
 #             outputs.append(FilesetSpec('gm_response', text_format))
@@ -590,13 +497,6 @@
 #             outputs=outputs,
 
         pipeline = self.pipeline(
-=======
-        outputs = [DatasetSpec('wm_response', text_format)]
-        if self.multi_tissue:
-            outputs.append(DatasetSpec('gm_response', text_format))
-            outputs.append(DatasetSpec('csf_response', text_format))
-        pipeline = self.create_pipeline(
->>>>>>> 730db230
             name='response',
             desc=("Estimates the fibre response function"),
             references=[mrtrix_cite],
@@ -672,7 +572,6 @@
         Parameters
         ----------
         """
-<<<<<<< HEAD
 
 #             inputs=[FilesetSpec('bias_correct', nifti_gz_format),
 #                     FilesetSpec('grad_dirs', fsl_bvecs_format),
@@ -695,36 +594,6 @@
             EstimateFOD(),
             requirements=[mrtrix3_req])
         dwi2fod.inputs.algorithm = self.parameter('fod_algorithm')
-=======
-        inputs = [DatasetSpec('bias_correct', nifti_gz_format),
-                  DatasetSpec('grad_dirs', fsl_bvecs_format),
-                  DatasetSpec('bvalues', fsl_bvals_format),
-                  DatasetSpec('wm_response', text_format),
-                  DatasetSpec('brain_mask', nifti_gz_format)]
-        outputs = [DatasetSpec('wm_odf', mrtrix_format)]
-        if self.multi_tissue:
-            inputs.append(DatasetSpec('gm_response', text_format))
-            inputs.append(DatasetSpec('csf_response', text_format))
-            outputs.append(DatasetSpec('gm_odf', mrtrix_format))
-            outputs.append(DatasetSpec('csf_odf', mrtrix_format))
-            algorithm = 'msmt_csd'
-        else:
-            algorithm = 'csd'
-        pipeline = self.create_pipeline(
-            name='fod',
-            inputs=inputs,
-            outputs=outputs,
-            desc=("Estimates the fibre orientation distribution in each"
-                  " voxel"),
-            version=1,
-            citations=[mrtrix_cite],
-            **kwargs)
-
-        # Create fod fit node
-        dwi2fod = pipeline.create_node(EstimateFOD(), name='dwi2fod',
-                                       requirements=[mrtrix3_req])
-        dwi2fod.inputs.algorithm = algorithm
->>>>>>> 730db230
         # Gradient merge node
         fsl_grads = pipeline.add("fsl_grads", MergeTuple(2))
         # Connect nodes
