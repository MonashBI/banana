--- conflicted
+++ resolved
@@ -15,16 +15,10 @@
     input_dir = Directory(mandatory=True, desc='directory name', argstr='"%s"',
                           position=-1)
     compression = traits.Str(argstr='-z %s', desc='type of compression')
-<<<<<<< HEAD
-    filename = File(genfile=True, argstr='-f "%s"', desc='output file name')
-    out_dir = Directory(genfile=True, argstr='-o "%s"',
-                        desc="output directory")
-=======
     filename = File(genfile=True, argstr='-f %s', desc='output file name')
     out_dir = Directory(genfile=True, argstr='-o %s', desc="output directory")
     multifile_concat = traits.Bool(default=False, desc="concatenate multiple "
                                    "echoes into one file")
->>>>>>> 8977b401
 
 
 class Dcm2niixOutputSpec(TraitedSpec):
