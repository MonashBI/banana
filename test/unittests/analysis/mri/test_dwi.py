<<<<<<< HEAD
from banana.analysis.mri.dwi import DwiAnalysis
from banana.utils.testing import AnalysisTester, TEST_CACHE_DIR
from arcana.repository.xnat import XnatRepo


class TestMriAnalysis(AnalysisTester):

    name = 'Dwi'
    analysis_class = DwiAnalysis
    ref_repo = XnatRepo(server='https://mbi-xnat.erc.monash.edu.au',
                        project_id='TESTBANANADWI',
                        cache_dir=TEST_CACHE_DIR)

    def test_preprocess_channels_pipeline(self):
        pass  # Need to upload some raw channel data for this

#     def test_linear_coreg_pipeline(self):
#         self.run_pipeline_test('linear_coreg_pipeline')
=======
/annex/objects/SHA256E-s635--1c66a4400fe29202b01d27d3d2c7be3565a8a82d4952cb273619eca50a29ce85.py
>>>>>>> 73ad4988
<|MERGE_RESOLUTION|>--- conflicted
+++ resolved
@@ -1,4 +1,3 @@
-<<<<<<< HEAD
 from banana.analysis.mri.dwi import DwiAnalysis
 from banana.utils.testing import AnalysisTester, TEST_CACHE_DIR
 from arcana.repository.xnat import XnatRepo
@@ -16,7 +15,4 @@
         pass  # Need to upload some raw channel data for this
 
 #     def test_linear_coreg_pipeline(self):
-#         self.run_pipeline_test('linear_coreg_pipeline')
-=======
-/annex/objects/SHA256E-s635--1c66a4400fe29202b01d27d3d2c7be3565a8a82d4952cb273619eca50a29ce85.py
->>>>>>> 73ad4988
+#         self.run_pipeline_test('linear_coreg_pipeline')