--- conflicted
+++ resolved
@@ -1,4 +1,3 @@
-<<<<<<< HEAD
 from banana.analysis.mri.t1w import T1wAnalysis
 from banana.utils.testing import AnalysisTester, TEST_CACHE_DIR
 from arcana.repository.xnat import XnatRepo
@@ -17,7 +16,4 @@
     def test_aparc_stats_table_pipeline(self):
         self.run_pipeline_test('aparc_stats_table_pipeline',
                                pipeline_args={'measure': 'thickness',
-                                              'hemisphere': 'rh'})
-=======
-/annex/objects/SHA256E-s705--248d9f20eb12d018ffe013da0b8ac80e6fce2b74a647a13b5066573b09149572.py
->>>>>>> 73ad4988
+                                              'hemisphere': 'rh'})