--- conflicted
+++ resolved
@@ -8,10 +8,7 @@
 from nianalysis.dataset import Dataset  # @IgnorePep8
 from nianalysis.archive.local import LocalArchive  # @IgnorePep8
 from nianalysis.testing import test_data_dir  # @IgnorePep8
-if __name__ == '__main__':
-    from nianalysis.testing import DummyTestCase as TestCase  # @IgnorePep8 @UnusedImport
-else:
-    from nianalysis.testing import PipelineTeseCase as TestCase  # @IgnorePep8 @Reimport
+from nianalysis.testing import PipelineTeseCase as TestCase  # @IgnorePep8 @Reimport
 
 from nianalysis.data_formats import coils_zip_format  # @IgnorePep8
 from nianalysis.study.mri.structural.t2star_kspace import T2StarKSpaceStudy  # @IgnorePep8
@@ -21,29 +18,9 @@
 
 class TestQSM(TestCase):
 
-    TEST_MODULE = 'STUDYMRISTRUCTURALQSM'
-    TEST_NAME = 'QSM'
-    REQUIRED_DATASETS = ['swi_coils.zip']
-
     def test_qsm_pipeline(self):
-<<<<<<< HEAD
-        self._remove_generated_files(self.PROJECT_NAME)
-        study = T2StarKSpaceStudy(
-            name=self.STUDY_NAME,
-            project_id=self.PROJECT_NAME,
-            archive=LocalArchive(self.ARCHIVE_PATH),
-            input_datasets={
+        study self.create_study(
+        	T2StarKSpaceStudy, 'qsm', input_datasets={
                 't2starkspace': Dataset('swi_coils', coils_zip_format)})
-        study.qsm_pipeline().run(work_dir=self.WORK_DIR)
-        output_path = os.path.join(self.session_dir, 'qsm.nii.gz')
-        self.assert_(os.path.exists(output_path),
-                     "Output path '{}' was not created".format(output_path))
-        
-if __name__ == '__main__':
-    TestQSM().test_qsm_pipeline()
-=======
-        study = self.create_study(QSMStudy, 'qsm', {
-            'swi_coils': Dataset('swi_coils', coils_zip_format)})
         study.qsm_pipeline().run(work_dir=self.work_dir)
-        self.assertDatasetCreated('qsm.nii.gz')
->>>>>>> 94cc09c1
+        self.assertDatasetCreated('qsm.nii.gz')